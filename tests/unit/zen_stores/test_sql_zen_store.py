--- conflicted
+++ resolved
@@ -756,28 +756,15 @@
     sql_store: BaseZenStore,
 ):
     """Tests creating pipeline."""
-<<<<<<< HEAD
-    project_id = sql_store["store"].get_project(DEFAULT_NAME).id
-    user_id = sql_store["store"].get_user(DEFAULT_NAME).id
-=======
     project_id = sql_store["default_project"].id
-    owner_id = sql_store["active_user"].id
->>>>>>> a587f77a
+    user_id = sql_store["active_user"].id
     new_pipeline = PipelineModel(
         name="arias_pipeline",
         project=project_id,
         user=user_id,
         configuration={},
     )
-<<<<<<< HEAD
     sql_store["store"].create_pipeline(pipeline=new_pipeline)
-=======
-    sql_store["store"].create_pipeline(
-        project_name_or_id=project_id,
-        user_name_or_id=owner_id,
-        pipeline=new_pipeline,
-    )
->>>>>>> a587f77a
     pipelines = sql_store["store"].list_pipelines()
     assert len(pipelines) == 1
     assert pipelines[0].name == "arias_pipeline"
@@ -787,83 +774,29 @@
     sql_store: BaseZenStore,
 ):
     """Tests creating identical pipeline fails."""
-<<<<<<< HEAD
-    project_id = sql_store["store"].get_project(DEFAULT_NAME).id
-    user_id = sql_store["store"].get_user(DEFAULT_NAME).id
-    new_pipeline = PipelineModel(
-        name="arias_pipeline",
-        project=project_id,
-        user=user_id,
-=======
     project_id = sql_store["default_project"].id
-    owner_id = sql_store["active_user"].id
-    new_pipeline = PipelineModel(
-        name="arias_pipeline",
->>>>>>> a587f77a
-        configuration={},
-    )
-    sql_store["store"].create_pipeline(
-        project_name_or_id=project_id,
-        user_name_or_id=owner_id,
-        pipeline=new_pipeline,
-    )
-    with pytest.raises(EntityExistsError):
-        sql_store["store"].create_pipeline(pipeline=new_pipeline)
-    pipelines = sql_store["store"].list_pipelines()
-    assert len(pipelines) == 1
-
-
-def test_get_pipeline_succeeds(
-    sql_store: BaseZenStore,
-):
-    """Tests getting pipeline."""
-<<<<<<< HEAD
-    project_id = sql_store["store"].get_project(DEFAULT_NAME).id
-    user_id = sql_store["store"].get_user(DEFAULT_NAME).id
-=======
-    project_id = sql_store["default_project"].id
-    owner_id = sql_store["active_user"].id
->>>>>>> a587f77a
+    user_id = sql_store["active_user"].id
     new_pipeline = PipelineModel(
         name="arias_pipeline",
         project=project_id,
         user=user_id,
         configuration={},
     )
-<<<<<<< HEAD
-    sql_store["store"].create_pipeline(pipeline=new_pipeline)
-=======
     sql_store["store"].create_pipeline(
-        project_name_or_id=project_id,
-        user_name_or_id=owner_id,
-        pipeline=new_pipeline,
-    )
->>>>>>> a587f77a
-    pipeline_id = sql_store["store"].list_pipelines()[0].id
-    pipeline = sql_store["store"].get_pipeline(pipeline_id=pipeline_id)
-    assert pipeline is not None
-    assert pipeline.name == "arias_pipeline"
-
-
-def test_get_pipeline_fails_for_nonexistent_pipeline(
-    sql_store: BaseZenStore,
-):
-    """Tests getting pipeline fails for nonexistent pipeline."""
-    with pytest.raises(KeyError):
-        sql_store["store"].get_pipeline(uuid.uuid4())
-
-
-def test_get_pipeline_in_project_succeeds(
-    sql_store: BaseZenStore,
-):
-    """Tests getting pipeline in project."""
-<<<<<<< HEAD
-    project_id = sql_store["store"].get_project(DEFAULT_NAME).id
-    user_id = sql_store["store"].get_user(DEFAULT_NAME).id
-=======
+        project_name_or_id=project_id, pipeline=new_pipeline
+    )
+    with pytest.raises(EntityExistsError):
+        sql_store["store"].create_pipeline(pipeline=new_pipeline)
+    pipelines = sql_store["store"].list_pipelines()
+    assert len(pipelines) == 1
+
+
+def test_get_pipeline_succeeds(
+    sql_store: BaseZenStore,
+):
+    """Tests getting pipeline."""
     project_id = sql_store["default_project"].id
-    owner_id = sql_store["active_user"].id
->>>>>>> a587f77a
+    user_id = sql_store["active_user"].id
     new_pipeline = PipelineModel(
         name="arias_pipeline",
         project=project_id,
@@ -871,81 +804,82 @@
         configuration={},
     )
     sql_store["store"].create_pipeline(pipeline=new_pipeline)
-    pipeline = sql_store["store"].get_pipeline_in_project(
-        project_name_or_id=project_id, pipeline_name="arias_pipeline"
-    )
+    pipeline_id = sql_store["store"].list_pipelines()[0].id
+    pipeline = sql_store["store"].get_pipeline(pipeline_id=pipeline_id)
     assert pipeline is not None
     assert pipeline.name == "arias_pipeline"
 
 
-def test_get_pipeline_in_project_fails_when_pipeline_nonexistent(
-    sql_store: BaseZenStore,
-):
-    """Tests getting pipeline in project fails when pipeline nonexistent."""
+def test_get_pipeline_fails_for_nonexistent_pipeline(
+    sql_store: BaseZenStore,
+):
+    """Tests getting pipeline fails for nonexistent pipeline."""
+    with pytest.raises(KeyError):
+        sql_store["store"].get_pipeline(uuid.uuid4())
+
+
+def test_get_pipeline_in_project_succeeds(
+    sql_store: BaseZenStore,
+):
+    """Tests getting pipeline in project."""
     project_id = sql_store["default_project"].id
-    with pytest.raises(KeyError):
-        sql_store["store"].get_pipeline_in_project(
-            project_name_or_id=project_id, pipeline_name="blupus_ka_pipeline"
-        )
-
-
-def test_list_pipelines_succeeds(
-    sql_store: BaseZenStore,
-):
-    """Tests listing pipelines."""
-<<<<<<< HEAD
-    project_id = sql_store["store"].get_project(DEFAULT_NAME).id
-    user_id = sql_store["store"].get_user(DEFAULT_NAME).id
-=======
-    project_id = sql_store["default_project"].id
-    owner_id = sql_store["active_user"].id
->>>>>>> a587f77a
+    user_id = sql_store["active_user"].id
     new_pipeline = PipelineModel(
         name="arias_pipeline",
         project=project_id,
         user=user_id,
         configuration={},
     )
-<<<<<<< HEAD
     sql_store["store"].create_pipeline(pipeline=new_pipeline)
-=======
-    sql_store["store"].create_pipeline(
-        project_name_or_id=project_id,
-        user_name_or_id=owner_id,
-        pipeline=new_pipeline,
-    )
->>>>>>> a587f77a
-    with does_not_raise():
-        pipelines = sql_store["store"].list_pipelines()
-        assert len(pipelines) == 1
-
-
-def test_update_pipeline_succeeds(
-    sql_store: BaseZenStore,
-):
-    """Tests updating pipeline."""
-<<<<<<< HEAD
-    project_id = sql_store["store"].get_project(DEFAULT_NAME).id
-    user_id = sql_store["store"].get_user(DEFAULT_NAME).id
-=======
+    pipeline = sql_store["store"].get_pipeline_in_project(
+        project_name_or_id=project_id, pipeline_name="arias_pipeline"
+    )
+    assert pipeline is not None
+    assert pipeline.name == "arias_pipeline"
+
+
+def test_get_pipeline_in_project_fails_when_pipeline_nonexistent(
+    sql_store: BaseZenStore,
+):
+    """Tests getting pipeline in project fails when pipeline nonexistent."""
     project_id = sql_store["default_project"].id
-    owner_id = sql_store["active_user"].id
->>>>>>> a587f77a
+    with pytest.raises(KeyError):
+        sql_store["store"].get_pipeline_in_project(
+            project_name_or_id=project_id, pipeline_name="blupus_ka_pipeline"
+        )
+
+
+def test_list_pipelines_succeeds(
+    sql_store: BaseZenStore,
+):
+    """Tests listing pipelines."""
+    project_id = sql_store["default_project"].id
+    user_id = sql_store["active_user"].id
     new_pipeline = PipelineModel(
         name="arias_pipeline",
         project=project_id,
         user=user_id,
         configuration={},
     )
-<<<<<<< HEAD
     sql_store["store"].create_pipeline(pipeline=new_pipeline)
-=======
-    sql_store["store"].create_pipeline(
-        project_name_or_id=project_id,
-        user_name_or_id=owner_id,
-        pipeline=new_pipeline,
-    )
->>>>>>> a587f77a
+    with does_not_raise():
+        pipelines = sql_store["store"].list_pipelines()
+        assert len(pipelines) == 1
+
+
+def test_update_pipeline_succeeds(
+    sql_store: BaseZenStore,
+):
+    """Tests updating pipeline."""
+    project_id = sql_store["default_project"].id
+    user_id = sql_store["active_user"].id
+    new_pipeline = PipelineModel(
+        name="arias_pipeline",
+        project=project_id,
+        user=user_id,
+        configuration={},
+    )
+    sql_store["store"].create_pipeline(pipeline=new_pipeline)
     pipeline_id = sql_store["store"].list_pipelines()[0].id
     updated_pipeline = PipelineModel(
         name="blupus_ka_pipeline",
@@ -985,28 +919,15 @@
     sql_store: BaseZenStore,
 ):
     """Tests deleting pipeline."""
-<<<<<<< HEAD
-    project_id = sql_store["store"].get_project(DEFAULT_NAME).id
-    user_id = sql_store["store"].get_user(DEFAULT_NAME).id
-=======
     project_id = sql_store["default_project"].id
-    owner_id = sql_store["active_user"].id
->>>>>>> a587f77a
+    user_id = sql_store["active_user"].id
     new_pipeline = PipelineModel(
         name="arias_pipeline",
         project=project_id,
         user=user_id,
         configuration={},
     )
-<<<<<<< HEAD
     sql_store["store"].create_pipeline(pipeline=new_pipeline)
-=======
-    sql_store["store"].create_pipeline(
-        project_name_or_id=project_id,
-        user_name_or_id=owner_id,
-        pipeline=new_pipeline,
-    )
->>>>>>> a587f77a
     pipeline_id = sql_store["store"].list_pipelines()[0].id
     sql_store["store"].delete_pipeline(pipeline_id)
     assert len(sql_store["store"].list_pipelines()) == 0

#  Copyright (c) ZenML GmbH 2020. All Rights Reserved.
#
#  Licensed under the Apache License, Version 2.0 (the "License");
#  you may not use this file except in compliance with the License.
#  You may obtain a copy of the License at:
#
#       http://www.apache.org/licenses/LICENSE-2.0
#
#  Unless required by applicable law or agreed to in writing, software
#  distributed under the License is distributed on an "AS IS" BASIS,
#  WITHOUT WARRANTIES OR CONDITIONS OF ANY KIND, either express
#  or implied. See the License for the specific language governing
#  permissions and limitations under the License.

<<<<<<< HEAD
# from zenml.logger import init_logging
#
# init_logging()

from zenml.pipelines.simple_pipeline import SimplePipeline as pipeline
from zenml.steps.simple_step import SimpleStep as step
=======
from zenml.logger import init_logging

init_logging()
>>>>>>> f383f59a
<|MERGE_RESOLUTION|>--- conflicted
+++ resolved
@@ -12,15 +12,9 @@
 #  or implied. See the License for the specific language governing
 #  permissions and limitations under the License.
 
-<<<<<<< HEAD
-# from zenml.logger import init_logging
-#
-# init_logging()
+from zenml.logger import init_logging
 
 from zenml.pipelines.simple_pipeline import SimplePipeline as pipeline
 from zenml.steps.simple_step import SimpleStep as step
-=======
-from zenml.logger import init_logging
 
-init_logging()
->>>>>>> f383f59a
+init_logging()
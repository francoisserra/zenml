#  Copyright (c) ZenML GmbH 2022. All Rights Reserved.
#
#  Licensed under the Apache License, Version 2.0 (the "License");
#  you may not use this file except in compliance with the License.
#  You may obtain a copy of the License at:
#
#       https://www.apache.org/licenses/LICENSE-2.0
#
#  Unless required by applicable law or agreed to in writing, software
#  distributed under the License is distributed on an "AS IS" BASIS,
#  WITHOUT WARRANTIES OR CONDITIONS OF ANY KIND, either express
#  or implied. See the License for the specific language governing
#  permissions and limitations under the License.
<<<<<<< HEAD
=======
from zenml.integrations.slack.steps.slack_alerter_ask_step import (
    slack_alerter_ask_step,
)
from zenml.integrations.slack.steps.slack_alerter_post_step import (
    slack_alerter_post_step,
)

>>>>>>> c089c52a
from .data_loader import data_loader
from .deployer import model_deployer
from .evaluator import evaluator
from .formatter import test_acc_ask_formatter, test_acc_post_formatter
from .trainer import svc_trainer, svc_trainer_mlflow
<<<<<<< HEAD
from zenml.integrations.slack.steps.slack_alerter_post_step import (
    slack_alerter_post_step
)
from zenml.integrations.slack.steps.slack_alerter_ask_step import (
    slack_alerter_ask_step,
)
=======
>>>>>>> c089c52a

__all__ = [
    "model_deployer",
    "data_loader",
    "evaluator",
    "svc_trainer",
    "test_acc_ask_formatter",
    "test_acc_post_formatter",
    "svc_trainer_mlflow",
    "slack_alerter_post_step",
<<<<<<< HEAD
    "slack_alerter_ask_step"
=======
    "slack_alerter_ask_step",
>>>>>>> c089c52a
]<|MERGE_RESOLUTION|>--- conflicted
+++ resolved
@@ -11,8 +11,6 @@
 #  WITHOUT WARRANTIES OR CONDITIONS OF ANY KIND, either express
 #  or implied. See the License for the specific language governing
 #  permissions and limitations under the License.
-<<<<<<< HEAD
-=======
 from zenml.integrations.slack.steps.slack_alerter_ask_step import (
     slack_alerter_ask_step,
 )
@@ -20,21 +18,11 @@
     slack_alerter_post_step,
 )
 
->>>>>>> c089c52a
 from .data_loader import data_loader
 from .deployer import model_deployer
 from .evaluator import evaluator
 from .formatter import test_acc_ask_formatter, test_acc_post_formatter
 from .trainer import svc_trainer, svc_trainer_mlflow
-<<<<<<< HEAD
-from zenml.integrations.slack.steps.slack_alerter_post_step import (
-    slack_alerter_post_step
-)
-from zenml.integrations.slack.steps.slack_alerter_ask_step import (
-    slack_alerter_ask_step,
-)
-=======
->>>>>>> c089c52a
 
 __all__ = [
     "model_deployer",
@@ -45,9 +33,5 @@
     "test_acc_post_formatter",
     "svc_trainer_mlflow",
     "slack_alerter_post_step",
-<<<<<<< HEAD
-    "slack_alerter_ask_step"
-=======
     "slack_alerter_ask_step",
->>>>>>> c089c52a
 ]
#  Copyright (c) ZenML GmbH 2022. All Rights Reserved.
#
#  Licensed under the Apache License, Version 2.0 (the "License");
#  you may not use this file except in compliance with the License.
#  You may obtain a copy of the License at:
#
#       https://www.apache.org/licenses/LICENSE-2.0
#
#  Unless required by applicable law or agreed to in writing, software
#  distributed under the License is distributed on an "AS IS" BASIS,
#  WITHOUT WARRANTIES OR CONDITIONS OF ANY KIND, either express
#  or implied. See the License for the specific language governing
#  permissions and limitations under the License.
"""Implementation of a base container registry class."""

import re
<<<<<<< HEAD
from typing import ClassVar, Optional
=======
from typing import ClassVar, Optional, Tuple
>>>>>>> 92931d50

from pydantic import validator

from zenml.enums import StackComponentType
from zenml.secret.schemas import BasicAuthSecretSchema
from zenml.stack import StackComponent
from zenml.stack.authentication_mixin import AuthenticationMixin
from zenml.utils import docker_utils


class BaseContainerRegistry(StackComponent, AuthenticationMixin):
    """Base class for all ZenML container registries.

    Attributes:
        uri: The URI of the container registry.
        username: Username to authenticate with the container registry.
        password: Password to authenticate with the container registry.
    """

    uri: str
    username: Optional[str] = None
    password: Optional[str] = None

    # Class Configuration
    TYPE: ClassVar[StackComponentType] = StackComponentType.CONTAINER_REGISTRY

    @validator("uri")
    def strip_trailing_slash(cls, uri: str) -> str:
        """Removes trailing slashes from the URI.

        Args:
            uri: The URI to be stripped.

        Returns:
            The URI without trailing slashes.
        """
        return uri.rstrip("/")

    @property
    def requires_authentication(self) -> bool:
<<<<<<< HEAD
        """Returns whether the container registry requires authentication."""
        return bool(self.username) and bool(self.password)
=======
        """Returns whether the container registry requires authentication.

        Returns:
            `True` if the container registry requires authentication,
            `False` otherwise.
        """
        return bool(self.authentication_secret)

    @property
    def credentials(self) -> Optional[Tuple[str, str]]:
        """Username and password to authenticate with this container registry.

        Returns:
            Tuple with username and password if this container registry
            requires authentication, `None` otherwise.
        """
        secret = self.get_authentication_secret(
            expected_schema_type=BasicAuthSecretSchema
        )
        if secret:
            return secret.username, secret.password

        return None
>>>>>>> 92931d50

    @property
    def is_local(self) -> bool:
        """Returns whether the container registry is local or not.

        Returns:
            True if the container registry is local, False otherwise.
        """
        return bool(re.fullmatch(r"localhost:[0-9]{4,5}", self.uri))

    def prepare_image_push(self, image_name: str) -> None:
        """Method that subclasses can overwrite to do any necessary checks or preparations before an image gets pushed.

        Args:
            image_name: Name of the docker image that will be pushed.
        """

    def push_image(self, image_name: str) -> None:
        """Pushes a docker image.

        Args:
            image_name: Name of the docker image that will be pushed.

        Raises:
            ValueError: If the image name is not associated with this
                container registry.
        """
        if not image_name.startswith(self.uri):
            raise ValueError(
                f"Docker image `{image_name}` does not belong to container "
                f"registry `{self.uri}`."
            )

        self.prepare_image_push(image_name)
        docker_utils.push_docker_image(image_name)<|MERGE_RESOLUTION|>--- conflicted
+++ resolved
@@ -14,11 +14,7 @@
 """Implementation of a base container registry class."""
 
 import re
-<<<<<<< HEAD
-from typing import ClassVar, Optional
-=======
 from typing import ClassVar, Optional, Tuple
->>>>>>> 92931d50
 
 from pydantic import validator
 
@@ -59,10 +55,6 @@
 
     @property
     def requires_authentication(self) -> bool:
-<<<<<<< HEAD
-        """Returns whether the container registry requires authentication."""
-        return bool(self.username) and bool(self.password)
-=======
         """Returns whether the container registry requires authentication.
 
         Returns:
@@ -86,7 +78,6 @@
             return secret.username, secret.password
 
         return None
->>>>>>> 92931d50
 
     @property
     def is_local(self) -> bool:

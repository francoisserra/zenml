--- conflicted
+++ resolved
@@ -13,11 +13,7 @@
 #  permissions and limitations under the License.
 """Implementation of the Sagemaker Step Operator."""
 
-<<<<<<< HEAD
-from typing import TYPE_CHECKING, List, Optional, Tuple, cast
-=======
-from typing import TYPE_CHECKING, ClassVar, List, Optional
->>>>>>> 5b681c4d
+from typing import TYPE_CHECKING, List, Optional, cast
 
 import sagemaker
 
@@ -63,16 +59,6 @@
         Returns:
             A validator that checks that the stack contains a container registry.
         """
-<<<<<<< HEAD
-
-        def _ensure_local_orchestrator(stack: Stack) -> Tuple[bool, str]:
-            return (
-                stack.orchestrator.flavor == "local",
-                "Local orchestrator is required",
-            )
-
-=======
->>>>>>> 5b681c4d
         return StackValidator(
             required_components={StackComponentType.CONTAINER_REGISTRY},
         )
@@ -96,7 +82,7 @@
         if not steps_to_run:
             return
 
-        image_digest = self.build_and_push_docker_image(
+        image_digest = PipelineDockerImageBuilder().build_and_push_docker_image(
             deployment=deployment,
             stack=stack,
             entrypoint=f"${_ENTRYPOINT_ENV_VARIABLE}",
@@ -115,20 +101,7 @@
             info: Information about the step run.
             entrypoint_command: Command that executes the step.
         """
-<<<<<<< HEAD
-        docker_image_builder = PipelineDockerImageBuilder()
-        image_name = docker_image_builder.build_and_push_docker_image(
-            pipeline_name=pipeline_name,
-            docker_configuration=docker_configuration,
-            stack=Repository().active_stack,
-            runtime_configuration=RuntimeConfiguration(),
-            entrypoint=" ".join(entrypoint_command),
-        )
-
-        if not resource_configuration.empty:
-=======
         if not info.config.resource_settings.empty:
->>>>>>> 5b681c4d
             logger.warning(
                 "Specifying custom step resources is not supported for "
                 "the SageMaker step operator. If you want to run this step "
@@ -139,21 +112,14 @@
                 self.name,
             )
 
-<<<<<<< HEAD
+        image_name = info.config.extra[SAGEMAKER_DOCKER_IMAGE_KEY]
+        environment = {_ENTRYPOINT_ENV_VARIABLE: " ".join(entrypoint_command)}
+
         session = sagemaker.Session(default_bucket=self.config.bucket)
         estimator = sagemaker.estimator.Estimator(
             image_name,
             self.config.role,
-=======
-        image_name = info.config.extra[SAGEMAKER_DOCKER_IMAGE_KEY]
-        environment = {_ENTRYPOINT_ENV_VARIABLE: " ".join(entrypoint_command)}
-
-        session = sagemaker.Session(default_bucket=self.bucket)
-        estimator = sagemaker.estimator.Estimator(
-            image_name,
-            self.role,
             environment=environment,
->>>>>>> 5b681c4d
             instance_count=1,
             instance_type=self.config.instance_type,
             sagemaker_session=session,

#  Copyright (c) ZenML GmbH 2022. All Rights Reserved.
#
#  Licensed under the Apache License, Version 2.0 (the "License");
#  you may not use this file except in compliance with the License.
#  You may obtain a copy of the License at:
#
#       https://www.apache.org/licenses/LICENSE-2.0
#
#  Unless required by applicable law or agreed to in writing, software
#  distributed under the License is distributed on an "AS IS" BASIS,
#  WITHOUT WARRANTIES OR CONDITIONS OF ANY KIND, either express
#  or implied. See the License for the specific language governing
#  permissions and limitations under the License.
"""Utility functions for building manifests for k8s pods."""

import os
import sys
from typing import Any, Dict, List, Optional

from kubernetes import client as k8s_client

from zenml.client import Client
from zenml.config.global_config import GlobalConfiguration
from zenml.constants import ENV_ZENML_ENABLE_REPO_INIT_WARNINGS
from zenml.integrations.airflow.orchestrators.dag_generator import (
    ENV_ZENML_LOCAL_STORES_PATH,
)
from zenml.integrations.kubernetes.flavors import (
    KubernetesOrchestratorSettings,
)
from zenml.integrations.kubernetes.pod_settings import KubernetesPodSettings


def add_local_stores_mount(
    pod_spec: k8s_client.V1PodSpec,
) -> None:
    """Makes changes in place to the configuration of the pod spec.

    Configures mounted volumes for stack components that write to a local
    path.

    Args:
        pod_spec: The pod spec to update.
    """
    assert len(pod_spec.containers) == 1
    container_spec: k8s_client.V1Container = pod_spec.containers[0]

    stack = Client().active_stack

    stack.check_local_paths()

    local_stores_path = GlobalConfiguration().local_stores_path

    host_path = k8s_client.V1HostPathVolumeSource(
        path=local_stores_path, type="Directory"
    )

    pod_spec.volumes = pod_spec.volumes or []
    pod_spec.volumes.append(
        k8s_client.V1Volume(
            name="local-stores",
            host_path=host_path,
        )
    )
    container_spec.volume_mounts = container_spec.volume_mounts or []
    container_spec.volume_mounts.append(
        k8s_client.V1VolumeMount(
            name="local-stores",
            mount_path=local_stores_path,
        )
    )

    if sys.platform == "win32":
        # File permissions are not checked on Windows. This if clause
        # prevents mypy from complaining about unused 'type: ignore'
        # statements
        pass
    else:
        # Run KFP containers in the context of the local UID/GID
        # to ensure that the artifact and metadata stores can be shared
        # with the local pipeline runs.
        pod_spec.security_context = k8s_client.V1SecurityContext(
            run_as_user=os.getuid(),
            run_as_group=os.getgid(),
        )

    container_spec.env = container_spec.env or []
    container_spec.env.append(
        k8s_client.V1EnvVar(
            name=ENV_ZENML_LOCAL_STORES_PATH,
            value=local_stores_path,
        )
    )


def build_pod_manifest(
    pod_name: str,
    run_name: str,
    pipeline_name: str,
    image_name: str,
    command: List[str],
    args: List[str],
    settings: KubernetesOrchestratorSettings,
    service_account_name: Optional[str] = None,
    env: Optional[Dict[str, str]] = None,
    mount_local_stores: bool = False,
) -> k8s_client.V1Pod:
    """Build a Kubernetes pod manifest for a ZenML run or step.

    Args:
        pod_name: Name of the pod.
        run_name: Name of the ZenML run.
        pipeline_name: Name of the ZenML pipeline.
        image_name: Name of the Docker image.
        command: Command to execute the entrypoint in the pod.
        args: Arguments provided to the entrypoint command.
        settings: `KubernetesOrchestratorSettings` object
        service_account_name: Optional name of a service account.
            Can be used to assign certain roles to a pod, e.g., to allow it to
            run Kubernetes commands from within the cluster.
        env: Environment variables to set.
        mount_local_stores: Whether to mount the local stores path inside the
            pod.

    Returns:
        Pod manifest.
    """
    env = env.copy() if env else {}
    env.setdefault(ENV_ZENML_ENABLE_REPO_INIT_WARNINGS, "False")

    container_spec = k8s_client.V1Container(
        name="main",
        image=image_name,
        command=command,
        args=args,
        env=[
            k8s_client.V1EnvVar(name=name, value=value)
            for name, value in env.items()
        ],
    )

    pod_spec = k8s_client.V1PodSpec(
        containers=[container_spec],
        restart_policy="Never",
    )

    if service_account_name is not None:
        pod_spec.service_account_name = service_account_name

    if settings.pod_settings:
        add_pod_settings(pod_spec, settings.pod_settings)

    pod_metadata = k8s_client.V1ObjectMeta(
        name=pod_name,
        labels={
            "run": run_name,
            "pipeline": pipeline_name,
        },
    )

    if settings.pod_settings and settings.pod_settings.annotations:
        pod_metadata.annotations = settings.pod_settings.annotations

    pod_manifest = k8s_client.V1Pod(
        kind="Pod",
        api_version="v1",
        metadata=pod_metadata,
        spec=pod_spec,
    )

    if mount_local_stores:
        add_local_stores_mount(pod_spec)

    return pod_manifest


def add_pod_settings(
    pod_spec: k8s_client.V1PodSpec,
    settings: KubernetesPodSettings,
) -> None:
    """Updates pod `spec` fields in place if passed in orchestrator settings.

    Args:
        pod_spec: Pod spec to update.
        settings: Pod settings to apply.
    """
    if settings.node_selectors:
        pod_spec.node_selector = settings.node_selectors

    if settings.affinity:
        pod_spec.affinity = settings.affinity

    if settings.tolerations:
        pod_spec.tolerations = settings.tolerations

    for container in pod_spec.containers:
        assert isinstance(container, k8s_client.V1Container)
        container._resources = settings.resources


def build_cron_job_manifest(
    cron_expression: str,
    pod_name: str,
    run_name: str,
    pipeline_name: str,
    image_name: str,
    command: List[str],
    args: List[str],
    settings: KubernetesOrchestratorSettings,
    service_account_name: Optional[str] = None,
    env: Optional[Dict[str, str]] = None,
    mount_local_stores: bool = False,
) -> k8s_client.V1CronJob:
    """Create a manifest for launching a pod as scheduled CRON job.

    Args:
        cron_expression: CRON job schedule expression, e.g. "* * * * *".
        pod_name: Name of the pod.
        run_name: Name of the ZenML run.
        pipeline_name: Name of the ZenML pipeline.
        image_name: Name of the Docker image.
        command: Command to execute the entrypoint in the pod.
        args: Arguments provided to the entrypoint command.
        settings: `KubernetesOrchestratorSettings` object
        service_account_name: Optional name of a service account.
            Can be used to assign certain roles to a pod, e.g., to allow it to
            run Kubernetes commands from within the cluster.
        env: Environment variables to set.
        mount_local_stores: Whether to mount the local stores path inside the
            pod.

    Returns:
        CRON job manifest.
    """
    pod_manifest = build_pod_manifest(
        pod_name=pod_name,
        run_name=run_name,
        pipeline_name=pipeline_name,
        image_name=image_name,
        command=command,
        args=args,
        settings=settings,
        service_account_name=service_account_name,
        env=env,
        mount_local_stores=mount_local_stores,
    )

    job_spec = k8s_client.V1CronJobSpec(
        schedule=cron_expression,
<<<<<<< HEAD
        job_template=k8s_client.V1JobTemplateSpec(
            metadata=pod_manifest["metadata"],
=======
        job_template=k8s_client.V1beta1JobTemplateSpec(
            metadata=pod_manifest.metadata,
>>>>>>> 98bb8407
            spec=k8s_client.V1JobSpec(
                template=k8s_client.V1PodTemplateSpec(
                    metadata=pod_manifest.metadata,
                    spec=pod_manifest.spec,
                ),
            ),
        ),
    )

    job_manifest = k8s_client.V1CronJob(
        kind="CronJob",
<<<<<<< HEAD
        api_version="batch/v1",
        metadata=pod_manifest["metadata"],
=======
        api_version="batch/v1beta1",
        metadata=pod_manifest.metadata,
>>>>>>> 98bb8407
        spec=job_spec,
    )

    return job_manifest


def build_cluster_role_binding_manifest_for_service_account(
    name: str,
    role_name: str,
    service_account_name: str,
    namespace: str = "default",
) -> Dict[str, Any]:
    """Build a manifest for a cluster role binding of a service account.

    Args:
        name: Name of the cluster role binding.
        role_name: Name of the role.
        service_account_name: Name of the service account.
        namespace: Kubernetes namespace. Defaults to "default".

    Returns:
        Manifest for a cluster role binding of a service account.
    """
    return {
        "apiVersion": "rbac.authorization.k8s.io/v1",
        "kind": "ClusterRoleBinding",
        "metadata": {"name": name},
        "subjects": [
            {
                "kind": "ServiceAccount",
                "name": service_account_name,
                "namespace": namespace,
            }
        ],
        "roleRef": {
            "kind": "ClusterRole",
            "name": role_name,
            "apiGroup": "rbac.authorization.k8s.io",
        },
    }


def build_service_account_manifest(
    name: str, namespace: str = "default"
) -> Dict[str, Any]:
    """Build the manifest for a service account.

    Args:
        name: Name of the service account.
        namespace: Kubernetes namespace. Defaults to "default".

    Returns:
        Manifest for a service account.
    """
    return {
        "apiVersion": "v1",
        "metadata": {
            "name": name,
            "namespace": namespace,
        },
    }


def build_namespace_manifest(namespace: str) -> Dict[str, Any]:
    """Build the manifest for a new namespace.

    Args:
        namespace: Kubernetes namespace.

    Returns:
        Manifest of the new namespace.
    """
    return {
        "apiVersion": "v1",
        "kind": "Namespace",
        "metadata": {
            "name": namespace,
        },
    }<|MERGE_RESOLUTION|>--- conflicted
+++ resolved
@@ -247,13 +247,8 @@
 
     job_spec = k8s_client.V1CronJobSpec(
         schedule=cron_expression,
-<<<<<<< HEAD
         job_template=k8s_client.V1JobTemplateSpec(
-            metadata=pod_manifest["metadata"],
-=======
-        job_template=k8s_client.V1beta1JobTemplateSpec(
             metadata=pod_manifest.metadata,
->>>>>>> 98bb8407
             spec=k8s_client.V1JobSpec(
                 template=k8s_client.V1PodTemplateSpec(
                     metadata=pod_manifest.metadata,
@@ -265,13 +260,8 @@
 
     job_manifest = k8s_client.V1CronJob(
         kind="CronJob",
-<<<<<<< HEAD
         api_version="batch/v1",
-        metadata=pod_manifest["metadata"],
-=======
-        api_version="batch/v1beta1",
         metadata=pod_manifest.metadata,
->>>>>>> 98bb8407
         spec=job_spec,
     )
 

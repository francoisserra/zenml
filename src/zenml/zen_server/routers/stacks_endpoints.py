#  Copyright (c) ZenML GmbH 2022. All Rights Reserved.
#
#  Licensed under the Apache License, Version 2.0 (the "License");
#  you may not use this file except in compliance with the License.
#  You may obtain a copy of the License at:
#
#       https://www.apache.org/licenses/LICENSE-2.0
#
#  Unless required by applicable law or agreed to in writing, software
#  distributed under the License is distributed on an "AS IS" BASIS,
#  WITHOUT WARRANTIES OR CONDITIONS OF ANY KIND, either express
#  or implied. See the License for the specific language governing
#  permissions and limitations under the License.
"""Endpoint definitions for stacks."""

from typing import Optional, Union
from uuid import UUID

from fastapi import APIRouter, Security

from zenml.constants import API, STACKS, VERSION_1
<<<<<<< HEAD
from zenml.models import StackModel
from zenml.models.page_model import Page, Params
from zenml.models.stack_models import HydratedStackModel
from zenml.zen_server.auth import authorize
from zenml.zen_server.models.stack_models import UpdateStackRequest
=======
from zenml.enums import PermissionType
from zenml.models import StackResponseModel, StackUpdateModel
from zenml.zen_server.auth import AuthContext, authorize
>>>>>>> ad7c8a49
from zenml.zen_server.utils import error_response, handle_exceptions, zen_store

router = APIRouter(
    prefix=API + VERSION_1 + STACKS,
    tags=["stacks"],
    responses={401: error_response},
)


@router.get(
    "",
<<<<<<< HEAD
    response_model=Page[StackModel],  # type: ignore[arg-type]
=======
    response_model=List[StackResponseModel],
>>>>>>> ad7c8a49
    responses={401: error_response, 404: error_response, 422: error_response},
)
@handle_exceptions
def list_stacks(
    project_name_or_id: Optional[Union[str, UUID]] = None,
    user_name_or_id: Optional[Union[str, UUID]] = None,
    component_id: Optional[UUID] = None,
    name: Optional[str] = None,
    is_shared: Optional[bool] = None,
<<<<<<< HEAD
    params: Params = Depends(),
) -> Page[StackModel]:
=======
    auth_context: AuthContext = Security(
        authorize, scopes=[PermissionType.READ]
    ),
) -> List[StackResponseModel]:
>>>>>>> ad7c8a49
    """Returns all stacks.

    Args:
        project_name_or_id: Name or ID of the project
        user_name_or_id: Optionally filter by name or ID of the user.
        component_id: Optionally filter by component that is part of the stack.
        name: Optionally filter by stack name
        is_shared: Optionally filter by shared status of the stack
<<<<<<< HEAD
        hydrated: Defines if stack components, users and projects will be
                  included by reference (FALSE) or as model (TRUE)
        params: Parameters for pagination (page and size)
=======
        auth_context: Authentication Context
>>>>>>> ad7c8a49

    Returns:
        All stacks.
    """
    stacks = zen_store().list_stacks(
        project_name_or_id=project_name_or_id,
        user_name_or_id=user_name_or_id or auth_context.user.id,
        component_id=component_id,
        is_shared=False,
        name=name,
<<<<<<< HEAD
        params=params,
=======
>>>>>>> ad7c8a49
    )
    # In case the user didn't explicitly filter for is shared == False
    if is_shared is None or is_shared:
        shared_stacks = zen_store().list_stacks(
            project_name_or_id=project_name_or_id,
            user_name_or_id=user_name_or_id,
            component_id=component_id,
            is_shared=True,
            name=name,
        )
        stacks += shared_stacks

    return stacks


@router.get(
    "/{stack_id}",
    response_model=StackResponseModel,
    responses={401: error_response, 404: error_response, 422: error_response},
)
@handle_exceptions
def get_stack(
    stack_id: UUID,
    _: AuthContext = Security(authorize, scopes=[PermissionType.READ]),
) -> StackResponseModel:
    """Returns the requested stack.

    Args:
        stack_id: ID of the stack.

    Returns:
        The requested stack.
    """
    return zen_store().get_stack(stack_id)


@router.put(
    "/{stack_id}",
    response_model=StackResponseModel,
    responses={401: error_response, 404: error_response, 422: error_response},
)
@handle_exceptions
def update_stack(
    stack_id: UUID,
    stack_update: StackUpdateModel,
    _: AuthContext = Security(authorize, scopes=[PermissionType.WRITE]),
) -> StackResponseModel:
    """Updates a stack.

    Args:
        stack_id: Name of the stack.
        stack_update: Stack to use for the update.

    Returns:
        The updated stack.
    """
    return zen_store().update_stack(
        stack_id=stack_id,
        stack_update=stack_update,
    )


@router.delete(
    "/{stack_id}",
    responses={401: error_response, 404: error_response, 422: error_response},
)
@handle_exceptions
def delete_stack(
    stack_id: UUID,
    _: AuthContext = Security(authorize, scopes=[PermissionType.WRITE]),
) -> None:
    """Deletes a stack.

    Args:
        stack_id: Name of the stack.
    """
    zen_store().delete_stack(stack_id)  # aka 'deregister_stack'<|MERGE_RESOLUTION|>--- conflicted
+++ resolved
@@ -16,20 +16,13 @@
 from typing import Optional, Union
 from uuid import UUID
 
-from fastapi import APIRouter, Security
+from fastapi import APIRouter, Security, Depends
 
 from zenml.constants import API, STACKS, VERSION_1
-<<<<<<< HEAD
-from zenml.models import StackModel
+from zenml.enums import PermissionType
 from zenml.models.page_model import Page, Params
-from zenml.models.stack_models import HydratedStackModel
-from zenml.zen_server.auth import authorize
-from zenml.zen_server.models.stack_models import UpdateStackRequest
-=======
-from zenml.enums import PermissionType
 from zenml.models import StackResponseModel, StackUpdateModel
 from zenml.zen_server.auth import AuthContext, authorize
->>>>>>> ad7c8a49
 from zenml.zen_server.utils import error_response, handle_exceptions, zen_store
 
 router = APIRouter(
@@ -41,11 +34,7 @@
 
 @router.get(
     "",
-<<<<<<< HEAD
-    response_model=Page[StackModel],  # type: ignore[arg-type]
-=======
-    response_model=List[StackResponseModel],
->>>>>>> ad7c8a49
+    response_model=Page[StackResponseModel],
     responses={401: error_response, 404: error_response, 422: error_response},
 )
 @handle_exceptions
@@ -55,15 +44,11 @@
     component_id: Optional[UUID] = None,
     name: Optional[str] = None,
     is_shared: Optional[bool] = None,
-<<<<<<< HEAD
     params: Params = Depends(),
-) -> Page[StackModel]:
-=======
     auth_context: AuthContext = Security(
         authorize, scopes=[PermissionType.READ]
     ),
-) -> List[StackResponseModel]:
->>>>>>> ad7c8a49
+) -> Page[StackResponseModel]:
     """Returns all stacks.
 
     Args:
@@ -72,13 +57,8 @@
         component_id: Optionally filter by component that is part of the stack.
         name: Optionally filter by stack name
         is_shared: Optionally filter by shared status of the stack
-<<<<<<< HEAD
-        hydrated: Defines if stack components, users and projects will be
-                  included by reference (FALSE) or as model (TRUE)
         params: Parameters for pagination (page and size)
-=======
         auth_context: Authentication Context
->>>>>>> ad7c8a49
 
     Returns:
         All stacks.
@@ -89,10 +69,7 @@
         component_id=component_id,
         is_shared=False,
         name=name,
-<<<<<<< HEAD
         params=params,
-=======
->>>>>>> ad7c8a49
     )
     # In case the user didn't explicitly filter for is shared == False
     if is_shared is None or is_shared:
@@ -102,6 +79,7 @@
             component_id=component_id,
             is_shared=True,
             name=name,
+        params=params,
         )
         stacks += shared_stacks
 

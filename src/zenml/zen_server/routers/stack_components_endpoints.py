--- conflicted
+++ resolved
@@ -15,8 +15,7 @@
 from typing import List, Optional, Union
 from uuid import UUID
 
-<<<<<<< HEAD
-from fastapi import APIRouter, Depends, Query
+from fastapi import APIRouter, Security, Depends
 
 from zenml.constants import (
     API,
@@ -27,20 +26,10 @@
     STACK_COMPONENTS,
     VERSION_1,
 )
-from zenml.enums import StackComponentType
-from zenml.models import ComponentModel
-from zenml.models.component_model import HydratedComponentModel
+from zenml.enums import PermissionType, StackComponentType
 from zenml.models.page_model import Params, Page
-from zenml.zen_server.auth import authorize
-from zenml.zen_server.models.component_models import UpdateComponentModel
-=======
-from fastapi import APIRouter, Security
-
-from zenml.constants import API, COMPONENT_TYPES, STACK_COMPONENTS, VERSION_1
-from zenml.enums import PermissionType, StackComponentType
 from zenml.models import ComponentResponseModel, ComponentUpdateModel
 from zenml.zen_server.auth import AuthContext, authorize
->>>>>>> ad7c8a49
 from zenml.zen_server.utils import error_response, handle_exceptions, zen_store
 
 router = APIRouter(
@@ -58,11 +47,7 @@
 
 @router.get(
     "",
-<<<<<<< HEAD
-    response_model=Union[Page[ComponentModel], Page[HydratedComponentModel]],  # type: ignore[arg-type]
-=======
-    response_model=List[ComponentResponseModel],
->>>>>>> ad7c8a49
+    response_model=Page[ComponentResponseModel],
     responses={401: error_response, 404: error_response, 422: error_response},
 )
 @handle_exceptions
@@ -73,16 +58,11 @@
     name: Optional[str] = None,
     flavor_name: Optional[str] = None,
     is_shared: Optional[bool] = None,
-<<<<<<< HEAD
-    hydrated: bool = False,
     params: Params = Depends(),
-) -> Union[Page[ComponentModel], Page[HydratedComponentModel]]:
-=======
     auth_context: AuthContext = Security(
         authorize, scopes=[PermissionType.READ]
     ),
-) -> List[ComponentResponseModel]:
->>>>>>> ad7c8a49
+) -> Page[ComponentResponseModel]:
     """Get a list of all stack components for a specific type.
 
     Args:
@@ -92,13 +72,8 @@
         type: Optionally filter by component type
         flavor_name: Optionally filter by flavor
         is_shared: Optionally filter by shared status of the component
-<<<<<<< HEAD
-        hydrated: Defines if users and projects will be
-                  included by reference (FALSE) or as model (TRUE)
         params: Parameters for pagination (page and size)
-=======
         auth_context: Authentication Context
->>>>>>> ad7c8a49
 
     Returns:
         List of stack components for a specific type.
@@ -110,14 +85,9 @@
         user_name_or_id=user_name_or_id or auth_context.user.id,
         project_name_or_id=project_name_or_id,
         flavor_name=flavor_name,
-<<<<<<< HEAD
-        is_shared=is_shared,
-        params=params,
-    )
-    return components_list
-=======
         type=type,
         is_shared=False,
+        params=params,
     )
     # In case the user didn't explicitly filter for is shared == False
     if is_shared is None or is_shared:
@@ -128,11 +98,11 @@
             name=name,
             type=type,
             is_shared=True,
+        params=params,
         )
 
         components += shared_components
     return components
->>>>>>> ad7c8a49
 
 
 @router.get(
@@ -202,13 +172,13 @@
 
 @types_router.get(
     "",
-    response_model=List[str],
+    response_model=Page[str],
     responses={401: error_response, 404: error_response, 422: error_response},
 )
 @handle_exceptions
 def get_stack_component_types(
     _: AuthContext = Security(authorize, scopes=[PermissionType.READ])
-) -> List[str]:
+) -> Page[str]:
     """Get a list of all stack component types.
 
     Returns:

--- conflicted
+++ resolved
@@ -47,10 +47,6 @@
 
 def get_auth_context() -> Optional["AuthContext"]:
     """Returns the current authentication context.
-<<<<<<< HEAD
-=======
-
->>>>>>> 432fba5b
     Returns:
         The authentication context.
     """
@@ -60,15 +56,10 @@
 
 def set_auth_context(auth_context: "AuthContext") -> "AuthContext":
     """Sets the current authentication context.
-<<<<<<< HEAD
+
     Args:
         auth_context: The authentication context.
-=======
-
-    Args:
-        auth_context: The authentication context.
-
->>>>>>> 432fba5b
+
     Returns:
         The authentication context.
     """

--- conflicted
+++ resolved
@@ -12,15 +12,11 @@
   namespace = kubernetes_namespace.zen-server.metadata[0].name
 
   set {
-<<<<<<< HEAD
-    name  = "zenml.image.tag"
-=======
     name  = "zenml.image.repository"
     value = var.zenmlserver_image_repo
   }  
   set {
     name = "zenml.image.tag"
->>>>>>> 52e9e8b4
     value = var.zenmlserver_image_tag
   }
   set {
@@ -35,7 +31,6 @@
     name  = "zenml.deploymentType"
     value = "azure"
   }
-<<<<<<< HEAD
 
   set {
     name  = "zenml.secretsStore.type"
@@ -46,13 +41,11 @@
     value = azurerm_key_vault.secret_manager.name
   }
 
-=======
   set {
     name = "zenml.analyticsOptIn"
     value = var.analytics_opt_in
   }
   
->>>>>>> 52e9e8b4
   # set up the right path for ZenML
   set {
     name  = "zenml.rootUrlPath"

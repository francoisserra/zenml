#  Copyright (c) ZenML GmbH 2022. All Rights Reserved.
#
#  Licensed under the Apache License, Version 2.0 (the "License");
#  you may not use this file except in compliance with the License.
#  You may obtain a copy of the License at:
#
#       https://www.apache.org/licenses/LICENSE-2.0
#
#  Unless required by applicable law or agreed to in writing, software
#  distributed under the License is distributed on an "AS IS" BASIS,
#  WITHOUT WARRANTIES OR CONDITIONS OF ANY KIND, either express
#  or implied. See the License for the specific language governing
#  permissions and limitations under the License.
"""Client implementation."""

import os
from abc import ABCMeta
from pathlib import Path
<<<<<<< HEAD
from typing import (
    TYPE_CHECKING,
    Any,
    Callable,
    Dict,
    List,
    Optional,
    Type,
    TypeVar,
    Union,
    cast,
)
=======
from typing import TYPE_CHECKING, Any, Dict, List, Optional, Union, cast
>>>>>>> ad9d2093
from uuid import UUID

from zenml.config.global_config import GlobalConfiguration
from zenml.constants import (
    ENV_ZENML_ENABLE_REPO_INIT_WARNINGS,
    ENV_ZENML_REPOSITORY_PATH,
    REPOSITORY_DIRECTORY_NAME,
    handle_bool_env_var,
)
<<<<<<< HEAD
from zenml.enums import StackComponentType
from zenml.environment import Environment
=======
>>>>>>> ad9d2093
from zenml.exceptions import (
    AlreadyExistsException,
    IllegalOperationError,
    InitializationException,
    ValidationError,
)
from zenml.io import fileio
from zenml.logger import get_logger
from zenml.new_models import (
    ComponentRequestModel,
    FlavorRequestModel,
    PipelineRequestModel,
    StackRequestModel,
)
from zenml.new_models.base_models import BaseResponseModel
from zenml.new_models.flavor_models import FlavorResponseModel
from zenml.new_models.pipeline_models import PipelineResponseModel
from zenml.new_models.pipeline_run_models import PipelineRunResponseModel
from zenml.new_models.role_models import RoleResponseModel
from zenml.new_models.stack_models import StackResponseModel
from zenml.new_models.team_models import TeamResponseModel
from zenml.new_models.user_models import UserResponseModel
from zenml.utils import io_utils
from zenml.utils.analytics_utils import AnalyticsEvent, track
from zenml.utils.filesync_model import FileSyncModel

if TYPE_CHECKING:
    from zenml.config.pipeline_configurations import PipelineSpec
    from zenml.new_models import (
        ComponentModel,
        FlavorModel,
        ProjectModel,
        StackModel,
        UserModel,
    )
    from zenml.stack import Stack, StackComponentConfig
    from zenml.zen_stores.base_zen_store import BaseZenStore

logger = get_logger(__name__)
AnyResponseModel = TypeVar("AnyResponseModel", bound=BaseResponseModel)


class ClientConfiguration(FileSyncModel):
    """Pydantic object used for serializing client configuration options."""

    _active_stack: Optional["StackModel"] = None
    active_stack_id: Optional[UUID]

    _active_project: Optional["ProjectModel"] = None
    active_project_id: Optional[UUID]

    def set_active_project(self, project: "ProjectModel") -> None:
        """Set the project for the local client.

        Args:
            project: The project to set active.
        """
        self._active_project = project
        self.active_project_id = project.id

    def set_active_stack(self, stack: "StackModel") -> None:
        """Set the stack for the local client.

        Args:
            stack: The stack to set active.
        """
        self._active_stack = stack
        self.active_stack_id = stack.id

    @property
    def active_project(self):
        """"""
        return self._active_project

    @property
    def active_stack(self):
        """"""
        return self._active_stack

    class Config:
        """Pydantic configuration class."""

        # Validate attributes when assigning them. We need to set this in order
        # to have a mix of mutable and immutable attributes
        validate_assignment = True
        # Allow extra attributes from configs of previous ZenML versions to
        # permit downgrading
        extra = "allow"
        # all attributes with leading underscore are private and therefore
        # are mutable and not included in serialization
        underscore_attrs_are_private = True


class ClientMetaClass(ABCMeta):
    """Client singleton metaclass.

    This metaclass is used to enforce a singleton instance of the Client
    class with the following additional properties:

    * the singleton Client instance is created on first access to reflect
    the global configuration and local client configuration.
    * the Client shouldn't be accessed from within pipeline steps (a warning
    is logged if this is attempted).
    """

    def __init__(cls, *args: Any, **kwargs: Any) -> None:
        """Initialize the Client class.

        Args:
            *args: Positional arguments.
            **kwargs: Keyword arguments.
        """
        super().__init__(*args, **kwargs)
        cls._global_client: Optional["Client"] = None

    def __call__(cls, *args: Any, **kwargs: Any) -> "Client":
        """Create or return the global Client instance.

        If the Client constructor is called with custom arguments,
        the singleton functionality of the metaclass is bypassed: a new
        Client instance is created and returned immediately and without
        saving it as the global Client singleton.

        Args:
            *args: Positional arguments.
            **kwargs: Keyword arguments.

        Returns:
            Client: The global Client instance.
        """
        if args or kwargs:
            return cast("Client", super().__call__(*args, **kwargs))

        if not cls._global_client:
            cls._global_client = cast(
                "Client", super().__call__(*args, **kwargs)
            )

        return cls._global_client


class Client(metaclass=ClientMetaClass):
    """ZenML client class.

    The ZenML client manages configuration options for ZenML stacks as well
    as their components.
    """

    def __init__(
        self,
        root: Optional[Path] = None,
    ) -> None:
        """Initializes the global client instance.

        Client is a singleton class: only one instance can exist. Calling
        this constructor multiple times will always yield the same instance (see
        the exception below).

        The `root` argument is only meant for internal use and testing purposes.
        User code must never pass them to the constructor.
        When a custom `root` value is passed, an anonymous Client instance
        is created and returned independently of the Client singleton and
        that will have no effect as far as the rest of the ZenML core code is
        concerned.

        Instead of creating a new Client instance to reflect a different
        repository root, to change the active root in the global Client,
        call `Client().activate_root(<new-root>)`.

        Args:
            root: (internal use) custom root directory for the client. If
                no path is given, the repository root is determined using the
                environment variable `ZENML_REPOSITORY_PATH` (if set) and by
                recursively searching in the parent directories of the
                current working directory. Only used to initialize new
                clients internally.
        """
        self._root: Optional[Path] = None
        self._config: Optional[ClientConfiguration] = None

        self._set_active_root(root)

    @classmethod
    def get_instance(cls) -> Optional["Client"]:
        """Return the Client singleton instance.

        Returns:
            The Client singleton instance or None, if the Client hasn't
            been initialized yet.
        """
        return cls._global_client

    @classmethod
    def _reset_instance(cls, client: Optional["Client"] = None) -> None:
        """Reset the Client singleton instance.

        This method is only meant for internal use and testing purposes.

        Args:
            client: The Client instance to set as the global singleton.
                If None, the global Client singleton is reset to an empty
                value.
        """
        cls._global_client = client

    def _set_active_root(self, root: Optional[Path] = None) -> None:
        """Set the supplied path as the repository root.

        If a client configuration is found at the given path or the
        path, it is loaded and used to initialize the client.
        If no client configuration is found, the global configuration is
        used instead to manage the active stack, project etc.

        Args:
            root: The path to set as the active repository root. If not set,
                the repository root is determined using the environment
                variable `ZENML_REPOSITORY_PATH` (if set) and by recursively
                searching in the parent directories of the current working
                directory.
        """
        enable_warnings = handle_bool_env_var(
            ENV_ZENML_ENABLE_REPO_INIT_WARNINGS, True
        )
        self._root = self.find_repository(root, enable_warnings=enable_warnings)

        if not self._root:
            if enable_warnings:
                logger.info("Running without an active repository root.")
        else:
            logger.debug("Using repository root %s.", self._root)
            self._config = self._load_config()

        # Sanitize the client configuration to reflect the current
        # settings
        self._sanitize_config()

    def _config_path(self) -> Optional[str]:
        """Path to the client configuration file.

        Returns:
            Path to the client configuration file or None if the client
            root has not been initialized yet.
        """
        if not self.config_directory:
            return None
        return str(self.config_directory / "config.yaml")

    def _sanitize_config(self) -> None:
        """Sanitize and save the client configuration.

        This method is called to ensure that the client configuration
        doesn't contain outdated information, such as an active stack or
        project that no longer exists.
        """
        if not self._config:
            return

        active_project, active_stack = self.zen_store.validate_active_config(
            self._config.active_project,
            self._config.active_stack,
            config_name="repo",
        )
        self._config.set_active_stack(active_stack)
        self._config.set_active_project(active_project)

    def _load_config(self) -> Optional[ClientConfiguration]:
        """Loads the client configuration from disk.

        This happens if the client has an active root and the configuration
        file exists. If the configuration file doesn't exist, an empty
        configuration is returned.

        Returns:
            Loaded client configuration or None if the client does not
            have an active root.
        """
        config_path = self._config_path()
        if not config_path:
            return None

        # load the client configuration file if it exists, otherwise use
        # an empty configuration as default
        if fileio.exists(config_path):
            logger.debug(f"Loading client configuration from {config_path}.")
        else:
            logger.debug(
                "No client configuration file found, creating default "
                "configuration."
            )

        return ClientConfiguration(config_path)

    @staticmethod
    @track(event=AnalyticsEvent.INITIALIZE_REPO)
    def initialize(
        root: Optional[Path] = None,
    ) -> None:
        """Initializes a new ZenML repository at the given path.

        Args:
            root: The root directory where the repository should be created.
                If None, the current working directory is used.

        Raises:
            InitializationException: If the root directory already contains a
                ZenML repository.
        """
        root = root or Path.cwd()
        logger.debug("Initializing new repository at path %s.", root)
        if Client.is_repository_directory(root):
            raise InitializationException(
                f"Found existing ZenML repository at path '{root}'."
            )

        config_directory = str(root / REPOSITORY_DIRECTORY_NAME)
        io_utils.create_dir_recursive_if_not_exists(config_directory)
        # Initialize the repository configuration at the custom path
        Client(root=root)

    @property
    def uses_local_configuration(self) -> bool:
        """Check if the client is using a local configuration.

        Returns:
            True if the client is using a local configuration,
            False otherwise.
        """
        return self._config is not None

    @staticmethod
    def is_repository_directory(path: Path) -> bool:
        """Checks whether a ZenML client exists at the given path.

        Args:
            path: The path to check.

        Returns:
            True if a ZenML client exists at the given path,
            False otherwise.
        """
        config_dir = path / REPOSITORY_DIRECTORY_NAME
        return fileio.isdir(str(config_dir))

    @staticmethod
    def find_repository(
        path: Optional[Path] = None, enable_warnings: bool = False
    ) -> Optional[Path]:
        """Search for a ZenML repository directory.

        Args:
            path: Optional path to look for the repository. If no path is
                given, this function tries to find the repository using the
                environment variable `ZENML_REPOSITORY_PATH` (if set) and
                recursively searching in the parent directories of the current
                working directory.
            enable_warnings: If `True`, warnings are printed if the repository
                root cannot be found.

        Returns:
            Absolute path to a ZenML repository directory or None if no
            repository directory was found.
        """
        if not path:
            # try to get path from the environment variable
            env_var_path = os.getenv(ENV_ZENML_REPOSITORY_PATH)
            if env_var_path:
                path = Path(env_var_path)

        if path:
            # explicit path via parameter or environment variable, don't search
            # parent directories
            search_parent_directories = False
            warning_message = (
                f"Unable to find ZenML repository at path '{path}'. Make sure "
                f"to create a ZenML repository by calling `zenml init` when "
                f"specifying an explicit repository path in code or via the "
                f"environment variable '{ENV_ZENML_REPOSITORY_PATH}'."
            )
        else:
            # try to find the repository in the parent directories of the
            # current working directory
            path = Path.cwd()
            search_parent_directories = True
            warning_message = (
                f"Unable to find ZenML repository in your current working "
                f"directory ({path}) or any parent directories. If you "
                f"want to use an existing repository which is in a different "
                f"location, set the environment variable "
                f"'{ENV_ZENML_REPOSITORY_PATH}'. If you want to create a new "
                f"repository, run `zenml init`."
            )

        def _find_repository_helper(path_: Path) -> Optional[Path]:
            """Recursively search parent directories for a ZenML repository.

            Args:
                path_: The path to search.

            Returns:
                Absolute path to a ZenML repository directory or None if no
                repository directory was found.
            """
            if Client.is_repository_directory(path_):
                return path_

            if not search_parent_directories or io_utils.is_root(str(path_)):
                return None

            return _find_repository_helper(path_.parent)

        repository_path = _find_repository_helper(path)

        if repository_path:
            return repository_path.resolve()
        if enable_warnings:
            logger.warning(warning_message)
        return None

    @property
    def zen_store(self) -> "BaseZenStore":
        """Shortcut to return the global zen store.

        Returns:
            The global zen store.
        """
        return GlobalConfiguration().zen_store

    @property
    def root(self) -> Optional[Path]:
        """The root directory of this client.

        Returns:
            The root directory of this client, or None, if the client
            has not been initialized.
        """
        return self._root

    @property
    def config_directory(self) -> Optional[Path]:
        """The configuration directory of this client.

        Returns:
            The configuration directory of this client, or None, if the
            client doesn't have an active root.
        """
        if not self.root:
            return None
        return self.root / REPOSITORY_DIRECTORY_NAME

    def activate_root(self, root: Optional[Path] = None) -> None:
        """Set the active repository root directory.

        Args:
            root: The path to set as the active repository root. If not set,
                the repository root is determined using the environment
                variable `ZENML_REPOSITORY_PATH` (if set) and by recursively
                searching in the parent directories of the current working
                directory.
        """
        self._set_active_root(root)

    @track(event=AnalyticsEvent.SET_PROJECT)
    def set_active_project(
        self, project_name_or_id: Union[str, UUID]
    ) -> "ProjectModel":
        """Set the project for the local client.

        Args:
            project_name_or_id: The name or ID of the project to set active.

        Returns:
            The model of the active project.
        """
        project = self.zen_store.get_project(
            project_name_or_id=project_name_or_id
        )  # raises KeyError
        if self._config:
            self._config.set_active_project(project)
        else:
            # set the active project globally only if the client doesn't use
            # a local configuration
            GlobalConfiguration().set_active_project(project)
        return project

    # ---- #
    # USER #
    # ---- #

    @property
    def active_user(self) -> "UserModel":
        """Get the user that is currently in use.

        Returns:
            The active user.
        """
        return self.zen_store.active_user

    def get_user(self, name_id_or_prefix: str) -> UserResponseModel:
        """Gets a user.

        Args:
            name_id_or_prefix: The name or ID of the user.

        Returns:
            The User
        """
        return self._get_entity_by_id_or_name_or_prefix(
            response_model=UserResponseModel,
            get_method=self.zen_store.get_user,
            list_method=self.zen_store.list_users,
            name_id_or_prefix=name_id_or_prefix,
        )

    def delete_user(self, user_name_or_id: str) -> None:
        """Delete a user.

        Args:
            user_name_or_id: The name or ID of the user to delete.

        Raises:
            IllegalOperationError: If the user to delete is the active user.
        """
        user = self.get_user(user_name_or_id)
        if self.zen_store.active_user_name == user.name:
            raise IllegalOperationError(
                "You cannot delete yourself. If you wish to delete your active "
                "user account, please contact your ZenML administrator."
            )
        self.zen_store.delete_user(user_name_or_id=user.name)

    # ---- #
    # TEAM #
    # ---- #

    def get_team(self, name_id_or_prefix: str) -> TeamResponseModel:
        """Gets a user.

        Args:
            name_id_or_prefix: The name or ID of the user.

        Returns:
            The User
        """
        return self._get_entity_by_id_or_name_or_prefix(
            response_model=TeamResponseModel,
            get_method=self.zen_store.get_team,
            list_method=self.zen_store.list_teams,
            name_id_or_prefix=name_id_or_prefix,
        )

    # ---- #
    # ROLES #
    # ---- #

    def get_role(self, name_id_or_prefix: str) -> RoleResponseModel:
        """Gets a user.

        Args:
            name_id_or_prefix: The name or ID of the user.

        Returns:
            The User
        """
        return self._get_entity_by_id_or_name_or_prefix(
            response_model=RoleResponseModel,
            get_method=self.zen_store.get_team,
            list_method=self.zen_store.list_teams,
            name_id_or_prefix=name_id_or_prefix,
        )

    def delete_role(self, name_id_or_prefix: str) -> None:
        """Gets a user.

        Args:
            name_id_or_prefix: The name or ID of the user.
        """
        self.zen_store.delete_role(role_name_or_id=name_id_or_prefix)

    # ------- #
    # PROJECT #
    # ------- #

    @property
    def active_project(self) -> "ProjectModel":
        """Get the currently active project of the local client.

        If no active project is configured locally for the client, the
        active project in the global configuration is used instead.

        Returns:
            The active project.

        Raises:
            RuntimeError: If the active project is not set.
        """
        project: Optional["ProjectModel"] = None
        if self._config:
            project = self._config.active_project

        if not project:
            project = GlobalConfiguration().active_project

        if not project:
            raise RuntimeError(
                "No active project is configured. Run "
                "`zenml project set PROJECT_NAME` to set the active "
                "project."
            )

        from zenml.zen_stores.base_zen_store import DEFAULT_PROJECT_NAME

        if project.name != DEFAULT_PROJECT_NAME:
            logger.warning(
                f"You are running with a non-default project "
                f"'{project.name}'. Any stacks, components, "
                f"pipelines and pipeline runs produced in this "
                f"project will currently not be accessible through "
                f"the dashboard. However, this will be possible "
                f"in the near future."
            )
        return project

    def delete_project(self, project_name_or_id: str) -> None:
        """Delete a project.

        Args:
            project_name_or_id: The name or ID of the project to delete.

        Raises:
            IllegalOperationError: If the project to delete is the active
                project.
        """
        project = self.zen_store.get_project(project_name_or_id)
        if self.active_project.id == project.id:
            raise IllegalOperationError(
                f"Project '{project_name_or_id}' cannot be deleted since it is "
                "currently active. Please set another project as active first."
            )
        self.zen_store.delete_project(project_name_or_id=project_name_or_id)

    # ------ #
    # STACKS #
    # ------ #

    @property
    def active_stack(self) -> "Stack":
        """The active stack for this client.

        Returns:
            The active stack for this client.
        """
<<<<<<< HEAD
        from zenml.stack.stack import Stack

        return Stack.from_model(self.active_stack_model)
=======
        owned_stacks = cast(
            List["HydratedStackModel"],
            self.zen_store.list_stacks(
                project_name_or_id=self.active_project_name,
                user_name_or_id=self.active_user.id,
                is_shared=False,
                hydrated=True,
            ),
        )
        shared_stacks = cast(
            List["HydratedStackModel"],
            self.zen_store.list_stacks(
                project_name_or_id=self.active_project_name,
                is_shared=True,
                hydrated=True,
            ),
        )

        return owned_stacks + shared_stacks
>>>>>>> ad9d2093

    @property
    def active_stack_model(self) -> "StackModel":
        """The model of the active stack for this client.

        If no active stack is configured locally for the client, the active
        stack in the global configuration is used instead.

        Returns:
            The model of the active stack for this client.

        Raises:
            RuntimeError: If the active stack is not set.
        """
        return self._config.active_stack

    def get_stack(
        self, name_id_or_prefix: Optional[str] = None
    ) -> "StackResponseModel":
        """Get Stack.

        Args:
            name_id_or_prefix: ID of the pipeline.

        Raises:
            KeyError: If the name_id_or_prefix does not uniquely identify one
                stack
        """

        return self._get_entity_by_id_or_name_or_prefix(
            response_model=StackResponseModel,
            get_method=self.zen_store.get_stack,
            list_method=self.zen_store.list_stacks,
            name_id_or_prefix=name_id_or_prefix,
        )

    def register_stack(
        self,
        name: str,
        components: Dict[StackComponentType, Optional[str]],
        is_shared: bool = False,
    ) -> "StackModel":
        """Registers a stack and its components.

        Args:
            name: The name of the stack to register.
            components: dictionary which maps component types to component names
            is_shared: boolean to decide whether the stack is shared

        Returns:
            The model of the registered stack.
        """

        stack_components = dict()

        for c_type, c_name in components.items():
            if name:
                stack_components[c_type] = [
                    self.get_stack_component(
                        name_id_or_prefix=c_name,
                        component_type=c_type,
                    ).id
                ]

        stack = StackRequestModel(
            name=name,
            components=stack_components,
            is_shared=is_shared,
            project=self.active_project.id,
            user=self.active_user.id,
        )

        self._validate_stack_configuration(stack=stack)

        return self.zen_store.create_stack(stack=stack)

    def update_stack(
        self,
        name_id_or_prefix: Union[str, UUID],
        name: Optional[str] = None,
        is_shared: Optional[bool] = None,
        description: Optional[str] = None,
        components: Optional[
            Dict[StackComponentType, List[Optional[str]]]
        ] = None,
    ) -> "StackModel":
        """Updates a stack and its components.

        Args:
            name_id_or_prefix: The name, id or the id prefix of the
                stack which is getting updated.
            name: the updated name of the stack
            is_shared: the updated shared status of the stack
            description: the updated description of the stack
            components: dictionary which maps stack component types to
                updated list of names.
        """
        stack_to_update = self.get_stack(name_id_or_prefix=name_id_or_prefix)

        # Components
        stack_components_update = {
            c_type: [c.id for c in c_list]
            for c_type, c_list in stack_to_update.components.items()
        }
        if components:
            for c_type, c_list in components.items():
                if c_list is not None:
                    stack_components_update[c_type] = [
                        self.get_stack_component(
                            name_id_or_prefix=c,
                            component_type=c_type,
                        ).id
                        for c in c_list
                    ]

        # Name
        name_update = stack_to_update.name
        if name:
            name_update = name

        # Description
        description_update = stack_to_update.description
        if description:
            description_update = description

        # Share
        share_update = stack_to_update.is_shared
        if is_shared:
            share_update = True

            for c_type, components in stack_to_update.components.items():
                only_component = components[0]  # For future compatibility
                logger.info(
                    f"A Stack can only be shared when all its components are "
                    f"also shared. Component '{only_component.name}' is also "
                    f"set to shared."
                )

                only_component.is_shared = True
                self.update_stack_component(
                    name_id_or_prefix=only_component.id,
                    is_shared=True,
                )

        # Final Update
        stack_update = StackRequestModel(
            name=name_update,
            description=description_update,
            components=stack_components_update,
            is_shared=share_update,
        )

        self._validate_stack_configuration(stack=stack_update)

        return self.zen_store.update_stack(
            stack_id=stack_to_update.id,
            stack_update=stack_update,
        )

    def deregister_stack(self, name_id_or_prefix: Union[str, UUID]) -> None:
        """Deregisters a stack.

        Args:
            name_id_or_prefix: The name, id or prefix id of the stack
                to deregister.

        Raises:
            ValueError: If the stack is the currently active stack for this
                client.
        """
        stack = self.get_stack(name_id_or_prefix=name_id_or_prefix)

        if stack.id == self.active_stack_model.id:
            raise ValueError(
                f"Unable to deregister active stack '{stack.name}'. Make "
                f"sure to designate a new active stack before deleting this "
                f"one."
            )

        cfg = GlobalConfiguration()
        if stack.id == cfg.active_stack_id:
            raise ValueError(
                f"Unable to deregister '{stack.name}' as it is the active "
                f"stack within your global configuration. Make "
                f"sure to designate a new active stack before deleting this "
                f"one."
            )

        self.zen_store.delete_stack(stack_id=stack.id)
        logger.info("Deregistered stack with name '%s'.", stack.name)

    def list_stacks(
        self,
        project_name_or_id: Optional[Union[str, UUID]] = None,
        user_name_or_id: Optional[Union[str, UUID]] = None,
        component_id: Optional[UUID] = None,
        name: Optional[str] = None,
        is_shared: Optional[bool] = None,
    ) -> List["StackModel"]:
        """"""
        return self.zen_store.list_stacks(
            project_name_or_id=self.active_project.id,
            user_name_or_id=self.active_user.id,
            component_id=component_id,
            name=name,
            is_shared=is_shared,
        )

    @track(event=AnalyticsEvent.SET_STACK)
    def activate_stack(self, stack_name_id_or_prefix: Union[str, UUID]) -> None:
        """Sets the stack as active.

        Args:
            stack_name_id_or_prefix: Model of the stack to activate.

        Raises:
            KeyError: If the stack is not registered.
        """
        # Make sure the stack is registered
        try:
            stack = self.get_stack(name_id_or_prefix=stack_name_id_or_prefix)

        except KeyError:
            raise KeyError(
                f"Stack '{stack_name_id_or_prefix}' cannot be activated since "
                f"it is not registered yet. Please register it first."
            )

        if self._config:
            self._config.set_active_stack(stack=stack)

        else:
            # set the active stack globally only if the client doesn't use
            # a local configuration
            GlobalConfiguration().active_stack_id = stack.id

    def _validate_stack_configuration(self, stack: "StackRequestModel") -> None:
        """Validates the configuration of a stack.

        Args:
            stack: The stack to validate.

        Raises:
            KeyError: If the stack references missing components.
            ValidationError: If the stack configuration is invalid.
        """
        local_components: List[str] = []
        remote_components: List[str] = []
        for component_type, component_ids in stack.components.items():
            for component_id in component_ids:
                try:
                    component = self.get_stack_component(
                        name_id_or_prefix=component_id
                    )
                except KeyError:
                    raise KeyError(
                        f"Cannot register stack '{stack.name}' since it has an "
                        f"unregistered {component_type} with id "
                        f"'{component_id}'."
                    )
            # Get the flavor model
            flavor_model = self.get_flavor_by_name_and_type(
                name=component.flavor, component_type=component.type
            )

            # Create and validate the configuration
            from zenml.stack import Flavor

            flavor = Flavor.from_model(flavor_model)
            configuration = flavor.config_class(**component.configuration)
            if configuration.is_local:
                local_components.append(
                    f"{component.type.value}: {component.name}"
                )
            elif configuration.is_remote:
                remote_components.append(
                    f"{component.type.value}: {component.name}"
                )

        if local_components and remote_components:
            logger.warning(
                f"You are configuring a stack that is composed of components "
                f"that are relying on local resources "
                f"({', '.join(local_components)}) as well as "
                f"components that are running remotely "
                f"({', '.join(remote_components)}). This is not recommended as "
                f"it can lead to unexpected behavior, especially if the remote "
                f"components need to access the local resources. Please make "
                f"sure that your stack is configured correctly, or try to use "
                f"component flavors or configurations that do not require "
                f"local resources."
            )

        if not stack.is_valid:
            raise ValidationError(
                "Stack configuration is invalid. A valid"
                "stack must contain an Artifact Store and "
                "an Orchestrator."
            )

    # .------------.
    # | COMPONENTS |
    # '------------'
    def get_stack_component(
        self,
        name_id_or_prefix: str,
        component_type: StackComponentType,
    ) -> "ComponentModel":
        """Fetches a registered stack component.

        Args:
            name_id_or_prefix: The id of the component to fetch.
            component_type:

        Returns:
            The registered stack component.
        """
        return self._get_component_by_id_or_name_or_prefix(
            name_id_or_prefix=name_id_or_prefix,
            component_type=component_type,
        )

    def list_stack_components(
        self,
        project_name_or_id: Optional[Union[str, UUID]] = None,
        user_name_or_id: Optional[Union[str, UUID]] = None,
        component_type: Optional[str] = None,
        flavor_name: Optional[str] = None,
        name: Optional[str] = None,
        is_shared: Optional[bool] = None,
    ) -> List["ComponentModel"]:
        """"""
        return self.zen_store.list_stack_components(
            project_name_or_id=project_name_or_id,
            user_name_or_id=user_name_or_id,
            type=component_type,
            flavor_name=flavor_name,
            name=name,
            is_shared=is_shared,
        )

    def register_stack_component(
        self,
        name: str,
        flavor: str,
        component_type: StackComponentType,
        configuration: Dict[str, str],
        is_shared: bool,
    ) -> "ComponentModel":
        """Registers a stack component.

        Args:
            name:
            flavor:
            component_type:
            configuration:
            is_shared:

        Returns:
            The model of the registered component.
        """
        # Get the flavor model
        flavor_model = self.get_flavor_by_name_and_type(
            name=flavor,
            component_type=component_type,
        )

        # Create and validate the configuration
        from zenml.stack import Flavor

        flavor = Flavor.from_model(flavor_model)
        configuration = flavor.config_class(**configuration)

        self._validate_stack_component_configuration(
            component_type, configuration=configuration
        )

        create_component_model = ComponentRequestModel(
            name=name,
            type=component_type,
            flavor=flavor,
            configuration=configuration,
            is_shared=is_shared,
        )

        # Register the new model
        return self.zen_store.create_stack_component(
            component=create_component_model
        )

    def update_stack_component(
        self,
        name_id_or_prefix: str,
        component_type: StackComponentType,
        name: Optional[str] = None,
        configuration: Optional[Dict[str, str]] = None,
        is_shared: Optional[bool] = None,
    ) -> "ComponentModel":
        """Updates a stack component.

        Args:
            name_id_or_prefix:
            component_type:
            name:
            configuration:
            is_shared:

        Returns:
            The updated component.
        """
        # Get the existing component model
        component_to_update = self.get_stack_component(
            name_id_or_prefix=name_id_or_prefix,
            component_type=component_type,
        )

        name_update = component_to_update.name
        if name:
            name_update = name

        configuration_update = component_to_update.configuration
        if configuration:
            # Get the flavor model of the existing component
            flavor_model = self.get_flavor_by_name_and_type(
                name=component_to_update.flavor,
                component_type=component_to_update.type,
            )

            # Use the flavor class to validate the new configuration
            from zenml.stack import Flavor

            flavor = Flavor.from_model(flavor_model)

            configuration_update = component_to_update.configuration
            configuration_update.update(configuration)

            configuration_obj = flavor.config_class(**configuration_update)

            self._validate_stack_component_configuration(
                component_to_update.type, configuration=configuration_obj
            )

        share_update = component_to_update.is_shared
        if is_shared:
            share_update = True

        update_request_model = ComponentRequestModel(
            name=name_update,
            configuration=configuration_update,
            is_shared=share_update,
        )

        # Send the updated component to the ZenStore
        return self.zen_store.update_stack_component(
            component_id=component_to_update.id,
            component_update=update_request_model,
        )

    def deregister_stack_component(
        self,
        name_id_or_prefix: str,
        component_type: StackComponentType,
    ) -> None:
        """Deletes a registered stack component.

        Args:
            name_id_or_prefix: The model of the component to delete.
            component_type: The type of the component to delete.
        """
        component = self.get_stack_component(
            name_id_or_prefix=name_id_or_prefix,
            component_type=component_type,
        )

        self.zen_store.delete_stack_component(component_id=component.id)
        logger.info(
            "Deregistered stack component (type: %s) with name '%s'.",
            component.type,
            component.name,
        )

    def _validate_stack_component_configuration(
        self,
        component_type: "StackComponentType",
        configuration: "StackComponentConfig",
    ) -> None:
        """Validates the configuration of a stack component.

        Args:
            component_type: The type of the component.
            configuration: The component configuration to validate.
        """
        from zenml.enums import StackComponentType, StoreType

        if configuration.is_remote and self.zen_store.is_local_store():
            if self.zen_store.type == StoreType.REST:
                logger.warning(
                    "You are configuring a stack component that is running "
                    "remotely while using a local database. The component "
                    "may not be able to reach the local database and will "
                    "therefore not be functional. Please consider deploying "
                    "and/or using a remote ZenML server instead."
                )
            else:
                logger.warning(
                    "You are configuring a stack component that is running "
                    "remotely while using a local ZenML server. The component "
                    "may not be able to reach the local ZenML server and will "
                    "therefore not be functional. Please consider deploying "
                    "and/or using a remote ZenML server instead."
                )
        elif configuration.is_local and not self.zen_store.is_local_store():
            logger.warning(
                "You are configuring a stack component that is using "
                "local resources while connected to a remote ZenML server. The "
                "stack component may not be usable from other hosts or by "
                "other users. You should consider using a non-local stack "
                "component alternative instead."
            )
            if component_type in [
                StackComponentType.ORCHESTRATOR,
                StackComponentType.STEP_OPERATOR,
            ]:
                logger.warning(
                    "You are configuring a stack component that is running "
                    "pipeline code on your local host while connected to a "
                    "remote ZenML server. This will significantly affect the "
                    "performance of your pipelines. You will likely encounter "
                    "long running times caused by network latency. You should "
                    "consider using a non-local stack component alternative "
                    "instead."
                )

    # .---------.
    # | FLAVORS |
    # '---------'

    def create_flavor(
        self,
        source: str,
        component_type: StackComponentType,
    ) -> "FlavorModel":
        """Creates a new flavor.

        Args:
            flavor: The flavor to create.

        Returns:
            The created flavor (in model form).
        """
        from zenml.utils.source_utils import validate_flavor_source

        flavor = validate_flavor_source(
            source=source,
            component_type=component_type,
        )()

        create_flavor_request = FlavorRequestModel(
            source=source,
            type=flavor.type,
            name=flavor.name,
            config_schema=flavor.config_schema,
        )

        return self.zen_store.create_flavor(flavor=create_flavor_request)

    def get_flavor(self, name_id_or_prefix: str) -> "FlavorResponseModel":
        """Get a stack component flavor.

        Args:
            name_id_or_prefix: The name, ID or prefix to the id of the flavor
                to get.

        Returns:
            The stack component flavor.

        Raises:
            KeyError: if the stack component flavor doesn't exist.
        """
        return self._get_entity_by_id_or_name_or_prefix(
            response_model=FlavorResponseModel,
            get_method=self.zen_store.get_flavor,
            list_method=self.zen_store.list_flavors,
            name_id_or_prefix=name_id_or_prefix,
        )

    def delete_flavor(self, name_id_or_prefix: str) -> None:
        """Deletes a flavor.

        Args:
            name_id_or_prefix: The name, id or prefix of the id for the
                flavor to delete.
        """
        flavor = self.get_flavor(name_id_or_prefix)
        self.zen_store.delete_flavor(flavor_id=flavor.id)

        logger.info(f"Deleted flavor '{flavor.name}' of type '{flavor.type}'.")

    def list_flavors(
        self,
    ) -> List["FlavorModel"]:
        """Fetches all the flavor models.

        Returns:
            A list of all the flavor models.
        """
        from zenml.stack.flavor_registry import flavor_registry

        zenml_flavors = flavor_registry.flavors
        custom_flavors = self.zen_store.list_flavors()
        return zenml_flavors + custom_flavors

    def get_flavors_by_type(
        self, component_type: "StackComponentType"
    ) -> List["FlavorModel"]:
        """Fetches the list of flavor for a stack component type.

        Args:
            component_type: The type of the component to fetch.

        Returns:
            The list of flavors.
        """
        logger.debug(f"Fetching the flavors of type {component_type}.")

        from zenml.stack.flavor_registry import flavor_registry

        zenml_flavors = flavor_registry.get_flavors_by_type(
            component_type=component_type
        )

        custom_flavors = self.zen_store.list_flavors(
            project_name_or_id=self.active_project.id,
            component_type=component_type,
        )

        return zenml_flavors + custom_flavors

    def get_flavor_by_name_and_type(
        self, name: str, component_type: "StackComponentType"
    ) -> "FlavorModel":
        """Fetches a registered flavor.

        Args:
            component_type: The type of the component to fetch.
            name: The name of the flavor to fetch.

        Returns:
            The registered flavor.

        Raises:
            KeyError: If no flavor exists for the given type and name.
        """
        logger.debug(
            f"Fetching the flavor of type {component_type} with name {name}."
        )

        from zenml.stack.flavor_registry import flavor_registry

        try:
            zenml_flavor = flavor_registry.get_flavor_by_name_and_type(
                component_type=component_type,
                name=name,
            )
        except KeyError:
            zenml_flavor = None

        custom_flavors = self.zen_store.list_flavors(
            project_name_or_id=self.active_project.id,
            component_type=component_type,
            name=name,
        )

        if custom_flavors:
            if len(custom_flavors) > 1:
                raise KeyError(
                    f"More than one flavor with name {name} and type "
                    f"{component_type} exists."
                )

            if zenml_flavor:
                # If there is one, check whether the same flavor exists as
                # a ZenML flavor to give out a warning
                logger.warning(
                    f"There is a custom implementation for the flavor "
                    f"'{name}' of a {component_type}, which is currently "
                    f"overwriting the same flavor provided by ZenML."
                )
            return custom_flavors[0]
        else:
            if zenml_flavor:
                return zenml_flavor
            else:
                raise KeyError(
                    f"No flavor with name '{name}' and type '{component_type}' "
                    "exists."
                )

<<<<<<< HEAD
    # -------------
    # - PIPELINES -
    # -------------
=======
    # .------------------.
    # | Pipelines & Runs |
    # '------------------'

    def get_pipeline_by_name(self, name: str) -> "PipelineModel":
        """Fetches a pipeline by name.

        Args:
            name: The name of the pipeline to fetch.

        Returns:
            The pipeline model.
        """
        return self.zen_store.get_pipeline_in_project(
            pipeline_name=name, project_name_or_id=self.active_project_name
        )

>>>>>>> ad9d2093
    def register_pipeline(
        self,
        pipeline_name: str,
        pipeline_spec: "PipelineSpec",
        pipeline_docstring: Optional[str],
    ) -> UUID:
        """Registers a pipeline in the ZenStore within the active project.

        This will do one of the following three things:
        A) If there is no pipeline with this name, register a new pipeline.
        B) If a pipeline exists that has the same config, use that pipeline.
        C) If a pipeline with different config exists, raise an error.

        Args:
            pipeline_name: The name of the pipeline to register.
            pipeline_spec: The spec of the pipeline.
            pipeline_docstring: The docstring of the pipeline.

        Returns:
            The id of the existing or newly registered pipeline.

        Raises:
            AlreadyExistsException: If there is an existing pipeline in the
                project with the same name but a different configuration.
        """

        existing_pipelines = self.zen_store.list_pipelines(
            name=pipeline_name,
        )

        # A) If there is no pipeline with this name, register a new pipeline.
        if len(existing_pipelines) == 0:
            create_pipeline_request = PipelineRequestModel(
                project=self.active_project.id,
                user=self.active_user.id,
                name=pipeline_name,
                spec=pipeline_spec,
                docstring=pipeline_docstring,
            )
            pipeline = self.zen_store.create_pipeline(
                pipeline=create_pipeline_request
            )
            logger.info(f"Registered new pipeline with name {pipeline.name}.")
            return pipeline.id

        else:
            if len(existing_pipelines) == 1:
                existing_pipeline = existing_pipelines[0]
                # B) If a pipeline exists that has the same config, use that
                # pipeline.
                if pipeline_spec == existing_pipeline.spec:
                    logger.debug(
                        "Did not register pipeline since it already " "exists."
                    )
                    return existing_pipeline.id

        # C) If a pipeline with different config exists, raise an error.
        error_msg = (
            f"Cannot run pipeline '{pipeline_name}' since this name has "
            "already been registered with a different pipeline "
            "configuration. You have three options to resolve this issue:\n"
            "1) You can register a new pipeline by changing the name "
            "of your pipeline, e.g., via `@pipeline(name='new_pipeline_name')."
            "\n2) You can execute the current run without linking it to any "
            "pipeline by setting the 'unlisted' argument to `True`, e.g., "
            "via `my_pipeline_instance.run(unlisted=True)`. "
            "Unlisted runs are not linked to any pipeline, but are still "
            "tracked by ZenML and can be accessed via the 'All Runs' tab. \n"
            "3) You can delete the existing pipeline via "
            f"`zenml pipeline delete {pipeline_name}`. This will then "
            "change all existing runs of this pipeline to become unlisted."
        )
        raise AlreadyExistsException(error_msg)

<<<<<<< HEAD
    def list_pipelines(
        self,
        project_name_or_id: Optional[Union[str, UUID]] = None,
        user_name_or_id: Optional[Union[str, UUID]] = None,
        name: Optional[str] = None,
    ) -> List[PipelineResponseModel]:
        """List pipelines.
=======
    def export_pipeline_runs(self, filename: str) -> None:
        """Export all pipeline runs to a YAML file.

        Args:
            filename: The filename to export the pipeline runs to.
        """
        import json

        from zenml.utils.yaml_utils import write_yaml

        pipeline_runs = self.zen_store.list_runs(
            project_name_or_id=self.active_project.id
        )
        if not pipeline_runs:
            logger.warning("No pipeline runs found. Nothing to export.")
            return
        yaml_data = []
        for pipeline_run in pipeline_runs:
            run_dict = json.loads(pipeline_run.json())
            run_dict["steps"] = []
            steps = self.zen_store.list_run_steps(run_id=pipeline_run.id)
            for step in steps:
                step_dict = json.loads(step.json())
                step_dict["output_artifacts"] = []
                artifacts = self.zen_store.list_artifacts(
                    parent_step_id=step.id
                )
                for artifact in sorted(artifacts, key=lambda x: x.created):
                    artifact_dict = json.loads(artifact.json())
                    step_dict["output_artifacts"].append(artifact_dict)
                run_dict["steps"].append(step_dict)
            yaml_data.append(run_dict)
        write_yaml(filename, yaml_data)
        logger.info(f"Exported {len(yaml_data)} pipeline runs to {filename}.")

    def import_pipeline_runs(self, filename: str) -> None:
        """Import pipeline runs from a YAML file.

        Args:
            filename: The filename from which to import the pipeline runs.
        """
        from datetime import datetime

        from zenml.models.pipeline_models import (
            ArtifactModel,
            PipelineRunModel,
            StepRunModel,
        )
        from zenml.utils.yaml_utils import read_yaml

        step_id_mapping: Dict[str, UUID] = {}
        artifact_id_mapping: Dict[str, UUID] = {}
        yaml_data = read_yaml(filename)
        for pipeline_run_dict in yaml_data:
            steps = pipeline_run_dict.pop("steps")
            pipeline_run_dict.pop("id")
            pipeline_run = PipelineRunModel.parse_obj(pipeline_run_dict)
            pipeline_run.updated = datetime.now()
            pipeline_run.user = self.active_user.id
            pipeline_run.project = self.active_project.id
            pipeline_run.stack_id = None
            pipeline_run.pipeline_id = None
            pipeline_run.mlmd_id = None
            pipeline_run = self.zen_store.create_run(pipeline_run)
            for step_dict in steps:
                artifacts = step_dict.pop("output_artifacts")
                step_id = step_dict.pop("id")
                step = StepRunModel.parse_obj(step_dict)
                step.pipeline_run_id = pipeline_run.id
                step.parent_step_ids = [
                    step_id_mapping[str(parent_step_id)]
                    for parent_step_id in step.parent_step_ids
                ]
                step.input_artifacts = {
                    input_name: artifact_id_mapping[str(artifact_id)]
                    for input_name, artifact_id in step.input_artifacts.items()
                }
                step.updated = datetime.now()
                step.mlmd_id = None
                step.mlmd_parent_step_ids = []
                step = self.zen_store.create_run_step(step)
                step_id_mapping[str(step_id)] = step.id
                for artifact_dict in artifacts:
                    artifact_id = artifact_dict.pop("id")
                    artifact = ArtifactModel.parse_obj(artifact_dict)
                    artifact.parent_step_id = step.id
                    artifact.producer_step_id = step_id_mapping[
                        str(artifact.producer_step_id)
                    ]
                    artifact.updated = datetime.now()
                    artifact.mlmd_id = None
                    artifact.mlmd_parent_step_id = None
                    artifact.mlmd_producer_step_id = None
                    self.zen_store.create_artifact(artifact)
                    artifact_id_mapping[str(artifact_id)] = artifact.id
        logger.info(f"Imported {len(yaml_data)} pipeline runs from {filename}.")

    def migrate_pipeline_runs(
        self,
        database: str,
        database_type: str = "sqlite",
        mysql_host: Optional[str] = None,
        mysql_port: int = 3306,
        mysql_username: Optional[str] = None,
        mysql_password: Optional[str] = None,
    ) -> None:
        """Migrate pipeline runs from a metadata store of ZenML < 0.20.0.

        Args:
            database: The metadata store database from which to migrate the
                pipeline runs. Either a path to a SQLite database or a database
                name for a MySQL database.
            database_type: The type of the metadata store database
                ("sqlite" | "mysql"). Defaults to "sqlite".
            mysql_host: The host of the MySQL database.
            mysql_port: The port of the MySQL database. Defaults to 3306.
            mysql_username: The username of the MySQL database.
            mysql_password: The password of the MySQL database.

        Raises:
            NotImplementedError: If the database type is not supported.
            RuntimeError: If no pipeline runs exist.
            ValueError: If the database type is "mysql" but the MySQL host,
                username or password are not provided.
        """
        from tfx.orchestration import metadata

        from zenml.enums import ExecutionStatus
        from zenml.models.pipeline_models import (
            ArtifactModel,
            PipelineRunModel,
            StepRunModel,
        )
        from zenml.zen_stores.metadata_store import MetadataStore

        # Define MLMD connection config based on the database type.
        if database_type == "sqlite":
            mlmd_config = metadata.sqlite_metadata_connection_config(database)
        elif database_type == "mysql":
            if not mysql_host or not mysql_username or mysql_password is None:
                raise ValueError(
                    "Migration from MySQL requires username, password and host "
                    "to be set."
                )
            mlmd_config = metadata.mysql_metadata_connection_config(
                database=database,
                host=mysql_host,
                port=mysql_port,
                username=mysql_username,
                password=mysql_password,
            )
        else:
            raise NotImplementedError(
                "Migrating pipeline runs is only supported for SQLite and MySQL."
            )

        metadata_store = MetadataStore(config=mlmd_config)

        # Dicts to keep tracks of MLMD IDs, which we need to resolve later.
        step_mlmd_id_mapping: Dict[int, UUID] = {}
        artifact_mlmd_id_mapping: Dict[int, UUID] = {}

        # Get all pipeline runs from the metadata store.
        pipeline_runs = metadata_store.get_all_runs()
        if not pipeline_runs:
            raise RuntimeError("No pipeline runs found in the metadata store.")

        # For each run, first store the pipeline run, then all steps, then all
        # output artifacts of each step.
        # Runs, steps, and artifacts need to be sorted chronologically ensure
        # that the MLMD IDs of producer steps and parent steps can be resolved.
        for mlmd_run in sorted(pipeline_runs, key=lambda x: x.mlmd_id):
            steps = metadata_store.get_pipeline_run_steps(
                mlmd_run.mlmd_id
            ).values()

            # Mark all steps that haven't finished yet as failed.
            step_statuses = []
            for step in steps:
                status = metadata_store.get_step_status(step.mlmd_id)
                if status == ExecutionStatus.RUNNING:
                    status = ExecutionStatus.FAILED
                step_statuses.append(status)

            num_steps = len(steps)
            pipeline_run = PipelineRunModel(
                user=self.active_user.id,  # Old user might not exist.
                project=self.active_project.id,  # Old project might not exist.
                name=mlmd_run.name,
                stack_id=None,  # Stack might not exist in new DB.
                pipeline_id=None,  # Pipeline might not exist in new DB.
                status=ExecutionStatus.run_status(step_statuses, num_steps),
                pipeline_configuration=mlmd_run.pipeline_configuration,
                num_steps=num_steps,
                mlmd_id=None,  # Run might not exist in new MLMD.
            )
            new_run = self.zen_store.create_run(pipeline_run)
            for step, step_status in sorted(
                zip(steps, step_statuses), key=lambda x: x[0].mlmd_id
            ):
                parent_step_ids = [
                    step_mlmd_id_mapping[mlmd_parent_step_id]
                    for mlmd_parent_step_id in step.mlmd_parent_step_ids
                ]
                inputs, outputs = metadata_store.get_step_artifacts(
                    step_id=step.mlmd_id,
                    step_parent_step_ids=step.mlmd_parent_step_ids,
                    step_name=step.name,
                )
                input_artifacts = {
                    input_name: artifact_mlmd_id_mapping[mlmd_artifact.mlmd_id]
                    for input_name, mlmd_artifact in inputs.items()
                }
                step_run = StepRunModel(
                    name=step.name,
                    pipeline_run_id=new_run.id,
                    parent_step_ids=parent_step_ids,
                    input_artifacts=input_artifacts,
                    status=step_status,
                    entrypoint_name=step.entrypoint_name,
                    parameters=step.parameters,
                    step_configuration={},
                    mlmd_parent_step_ids=[],
                )
                new_step = self.zen_store.create_run_step(step_run)
                step_mlmd_id_mapping[step.mlmd_id] = new_step.id
                for output_name, mlmd_artifact in sorted(
                    outputs.items(), key=lambda x: x[1].mlmd_id
                ):
                    producer_step_id = step_mlmd_id_mapping[
                        mlmd_artifact.mlmd_producer_step_id
                    ]
                    artifact = ArtifactModel(
                        name=output_name,
                        parent_step_id=new_step.id,
                        producer_step_id=producer_step_id,
                        type=mlmd_artifact.type,
                        uri=mlmd_artifact.uri,
                        materializer=mlmd_artifact.materializer,
                        data_type=mlmd_artifact.data_type,
                        is_cached=mlmd_artifact.is_cached,
                    )
                    new_artifact = self.zen_store.create_artifact(artifact)
                    artifact_mlmd_id_mapping[
                        mlmd_artifact.mlmd_id
                    ] = new_artifact.id
        logger.info(f"Migrated {len(pipeline_runs)} pipeline runs.")

    def delete_user(self, user_name_or_id: str) -> None:
        """Delete a user.
>>>>>>> ad9d2093

        Args:
            project_name_or_id: If provided, only list pipelines in this project.
            user_name_or_id: If provided, only list pipelines from this user.
            name: If provided, only list pipelines with this name.

        Raises:
            KeyError: If the name_id_or_prefix does not uniquely identify one
                pipeline
        """

        return self.zen_store.list_pipelines(**locals())

    def get_pipeline(self, name_id_or_prefix: str) -> PipelineResponseModel:
        """List pipelines.

        Args:
            name_id_or_prefix: ID of the pipeline.

        Raises:
            KeyError: If the name_id_or_prefix does not uniquely identify one
                pipeline
        """

        return self._get_entity_by_id_or_name_or_prefix(
            response_model=PipelineResponseModel,
            get_method=self.zen_store.get_pipeline,
            list_method=self.zen_store.list_pipelines,
            name_id_or_prefix=name_id_or_prefix,
        )

    def delete_pipeline(self, name_id_or_prefix: Union[str, UUID]) -> None:
        """Delete a pipeline.

        Args:
            name_id_or_prefix: The name, id or prefix id of the pipeline
                to delete.

        Raises:
            KeyError: If the name_id_or_prefix does not uniquely identify one
                pipeline
        """

        pipeline = self.get_pipeline(name_id_or_prefix=name_id_or_prefix)
        self.zen_store.delete_pipeline(pipeline_id=pipeline.id)

    # -----------------
    # - PIPELINE RUNS -
    # -----------------

    def list_runs(
        self,
        project_name_or_id: Optional[Union[str, UUID]] = None,
        stack_id: Optional[UUID] = None,
        component_id: Optional[UUID] = None,
        run_name: Optional[str] = None,
        user_name_or_id: Optional[Union[str, UUID]] = None,
        pipeline_id: Optional[UUID] = None,
        unlisted: bool = False,
    ) -> List[PipelineRunResponseModel]:
        """Gets all pipeline runs.

        Args:
            project_name_or_id: If provided, only return runs for this project.
            stack_id: If provided, only return runs for this stack.
            component_id: Optionally filter for runs that used the
                          component
            run_name: Run name if provided
            user_name_or_id: If provided, only return runs for this user.
            pipeline_id: If provided, only return runs for this pipeline.
            unlisted: If True, only return unlisted runs that are not
                associated with any pipeline (filter by `pipeline_id==None`).

        Returns:
            A list of all pipeline runs.
        """
        return self.zen_store.list_runs(**locals())

    def get_pipeline_run(
        self, name_id_or_prefix: str
    ) -> PipelineRunResponseModel:
        """List pipelines.

        Args:
            name_id_or_prefix: ID of the pipeline run.

        Raises:
            KeyError: If the name_id_or_prefix does not uniquely identify one
                pipeline
        """

        return self._get_entity_by_id_or_name_or_prefix(
            response_model=PipelineRunResponseModel,
            get_method=self.zen_store.get_run,
            list_method=self.zen_store.list_runs,
            name_id_or_prefix=name_id_or_prefix,
        )

    # ---- utility prefix matching get functions -----

    # TODO: This prefix matching functionality should be moved to the
    #   corresponding SQL ZenStore list methods

    def _get_component_by_id_or_name_or_prefix(
        self,
        name_id_or_prefix: str,
        component_type: StackComponentType,
    ) -> "ComponentModel":
        """Fetches a component of given type using the name, id or partial id.

        Args:
            name_id_or_prefix: The id, name or partial id of the component to
                fetch.
            component_type: The type of the component to fetch.

        Returns:
            The component with the given name.

        Raises:
            KeyError: If no stack with the given name exists.
        """
        # First interpret as full UUID
        try:
            component_id = UUID(name_id_or_prefix)
            return self.zen_store.get_stack_component(component_id)
        except ValueError:
            pass

        components = self.zen_store.list_stack_components(
            name=name_id_or_prefix,
            type=component_type,
        )

        if len(components) > 1:
            raise KeyError(
                f"Multiple {component_type.value} components have been found "
                f"for name '{name_id_or_prefix}'. The components listed "
                f"above all share this name. Please specify the component by "
                f"full or partial id."
            )
        elif len(components) == 1:
            return components[0]
        else:
            logger.debug(
                f"No component with name '{name_id_or_prefix}' "
                f"exists. Trying to resolve as partial_id"
            )

            filtered_comps = [
                component
                for component in components
                if str(component.id).startswith(name_id_or_prefix)
            ]
            if len(filtered_comps) > 1:
                raise KeyError(
                    f"The components listed above all share the provided "
                    f"prefix '{name_id_or_prefix}' on their ids. Please "
                    f"provide more characters to uniquely identify only one "
                    f"component."
                )

            elif len(filtered_comps) == 1:
                return filtered_comps[0]
            else:
                raise KeyError(
                    f"No component of type `{component_type}` with name or id "
                    f"prefix '{name_id_or_prefix}' exists."
                )

    def _get_entity_by_id_or_name_or_prefix(
        self,
        response_model: Type[AnyResponseModel],
        get_method: Callable,
        list_method: Callable,
        name_id_or_prefix: str,
    ) -> "AnyResponseModel":
        """Fetches an entity using the name, id or partial id.

        Args:
            name_id_or_prefix: The id, name or partial id of the entity to
                fetch.

        Returns:
            The entity with the given name, id or partial id.

        Raises:
            KeyError: If no entity with the given name exists.
        """
        # First interpret as full UUID
        try:
            entity_id = UUID(name_id_or_prefix)
            return get_method(entity_id)
        except ValueError:
            pass

        entities = list_method(
            name=name_id_or_prefix,
            project_name_or_id=self.active_project.id,
        )

        if len(entities) > 1:
            raise KeyError(
                f"Multiple {response_model} have been found "
                f"for name '{name_id_or_prefix}'. The {response_model} listed "
                f"above all share this name. Please specify by "
                f"full or partial id."
            )
        elif len(entities) == 1:
            return entities[0]
        else:
            logger.debug(
                f"No {response_model} with name '{name_id_or_prefix}' "
                f"exists. Trying to resolve as partial_id"
            )

            filtered_entities = [
                entity
                for entity in entities
                if str(entity.id).startswith(name_id_or_prefix)
            ]
            if len(filtered_entities) > 1:
                raise KeyError(
                    f"The {response_model} listed above all share the provided "
                    f"prefix '{name_id_or_prefix}' on their ids. Please "
                    f"provide more characters to uniquely identify only one "
                    f"{response_model}."
                )

            elif len(filtered_entities) == 1:
                return filtered_entities[0]
            else:
                raise KeyError(
                    f"No {response_model} with name or id "
                    f"prefix '{name_id_or_prefix}' exists."
                )<|MERGE_RESOLUTION|>--- conflicted
+++ resolved
@@ -16,7 +16,6 @@
 import os
 from abc import ABCMeta
 from pathlib import Path
-<<<<<<< HEAD
 from typing import (
     TYPE_CHECKING,
     Any,
@@ -29,9 +28,6 @@
     Union,
     cast,
 )
-=======
-from typing import TYPE_CHECKING, Any, Dict, List, Optional, Union, cast
->>>>>>> ad9d2093
 from uuid import UUID
 
 from zenml.config.global_config import GlobalConfiguration
@@ -41,11 +37,8 @@
     REPOSITORY_DIRECTORY_NAME,
     handle_bool_env_var,
 )
-<<<<<<< HEAD
 from zenml.enums import StackComponentType
 from zenml.environment import Environment
-=======
->>>>>>> ad9d2093
 from zenml.exceptions import (
     AlreadyExistsException,
     IllegalOperationError,
@@ -697,31 +690,9 @@
         Returns:
             The active stack for this client.
         """
-<<<<<<< HEAD
         from zenml.stack.stack import Stack
 
         return Stack.from_model(self.active_stack_model)
-=======
-        owned_stacks = cast(
-            List["HydratedStackModel"],
-            self.zen_store.list_stacks(
-                project_name_or_id=self.active_project_name,
-                user_name_or_id=self.active_user.id,
-                is_shared=False,
-                hydrated=True,
-            ),
-        )
-        shared_stacks = cast(
-            List["HydratedStackModel"],
-            self.zen_store.list_stacks(
-                project_name_or_id=self.active_project_name,
-                is_shared=True,
-                hydrated=True,
-            ),
-        )
-
-        return owned_stacks + shared_stacks
->>>>>>> ad9d2093
 
     @property
     def active_stack_model(self) -> "StackModel":
@@ -1420,29 +1391,10 @@
                     "exists."
                 )
 
-<<<<<<< HEAD
     # -------------
     # - PIPELINES -
     # -------------
-=======
-    # .------------------.
-    # | Pipelines & Runs |
-    # '------------------'
-
-    def get_pipeline_by_name(self, name: str) -> "PipelineModel":
-        """Fetches a pipeline by name.
-
-        Args:
-            name: The name of the pipeline to fetch.
-
-        Returns:
-            The pipeline model.
-        """
-        return self.zen_store.get_pipeline_in_project(
-            pipeline_name=name, project_name_or_id=self.active_project_name
-        )
-
->>>>>>> ad9d2093
+
     def register_pipeline(
         self,
         pipeline_name: str,
@@ -1517,7 +1469,6 @@
         )
         raise AlreadyExistsException(error_msg)
 
-<<<<<<< HEAD
     def list_pipelines(
         self,
         project_name_or_id: Optional[Union[str, UUID]] = None,
@@ -1525,7 +1476,56 @@
         name: Optional[str] = None,
     ) -> List[PipelineResponseModel]:
         """List pipelines.
-=======
+
+        Args:
+            project_name_or_id: If provided, only list pipelines in this project.
+            user_name_or_id: If provided, only list pipelines from this user.
+            name: If provided, only list pipelines with this name.
+
+        Raises:
+            KeyError: If the name_id_or_prefix does not uniquely identify one
+                pipeline
+        """
+
+        return self.zen_store.list_pipelines(**locals())
+
+    def get_pipeline(self, name_id_or_prefix: str) -> PipelineResponseModel:
+        """List pipelines.
+
+        Args:
+            name_id_or_prefix: ID of the pipeline.
+
+        Raises:
+            KeyError: If the name_id_or_prefix does not uniquely identify one
+                pipeline
+        """
+
+        return self._get_entity_by_id_or_name_or_prefix(
+            response_model=PipelineResponseModel,
+            get_method=self.zen_store.get_pipeline,
+            list_method=self.zen_store.list_pipelines,
+            name_id_or_prefix=name_id_or_prefix,
+        )
+
+    def delete_pipeline(self, name_id_or_prefix: Union[str, UUID]) -> None:
+        """Delete a pipeline.
+
+        Args:
+            name_id_or_prefix: The name, id or prefix id of the pipeline
+                to delete.
+
+        Raises:
+            KeyError: If the name_id_or_prefix does not uniquely identify one
+                pipeline
+        """
+
+        pipeline = self.get_pipeline(name_id_or_prefix=name_id_or_prefix)
+        self.zen_store.delete_pipeline(pipeline_id=pipeline.id)
+
+    # -----------------
+    # - PIPELINE RUNS -
+    # -----------------
+
     def export_pipeline_runs(self, filename: str) -> None:
         """Export all pipeline runs to a YAML file.
 
@@ -1774,59 +1774,6 @@
                     ] = new_artifact.id
         logger.info(f"Migrated {len(pipeline_runs)} pipeline runs.")
 
-    def delete_user(self, user_name_or_id: str) -> None:
-        """Delete a user.
->>>>>>> ad9d2093
-
-        Args:
-            project_name_or_id: If provided, only list pipelines in this project.
-            user_name_or_id: If provided, only list pipelines from this user.
-            name: If provided, only list pipelines with this name.
-
-        Raises:
-            KeyError: If the name_id_or_prefix does not uniquely identify one
-                pipeline
-        """
-
-        return self.zen_store.list_pipelines(**locals())
-
-    def get_pipeline(self, name_id_or_prefix: str) -> PipelineResponseModel:
-        """List pipelines.
-
-        Args:
-            name_id_or_prefix: ID of the pipeline.
-
-        Raises:
-            KeyError: If the name_id_or_prefix does not uniquely identify one
-                pipeline
-        """
-
-        return self._get_entity_by_id_or_name_or_prefix(
-            response_model=PipelineResponseModel,
-            get_method=self.zen_store.get_pipeline,
-            list_method=self.zen_store.list_pipelines,
-            name_id_or_prefix=name_id_or_prefix,
-        )
-
-    def delete_pipeline(self, name_id_or_prefix: Union[str, UUID]) -> None:
-        """Delete a pipeline.
-
-        Args:
-            name_id_or_prefix: The name, id or prefix id of the pipeline
-                to delete.
-
-        Raises:
-            KeyError: If the name_id_or_prefix does not uniquely identify one
-                pipeline
-        """
-
-        pipeline = self.get_pipeline(name_id_or_prefix=name_id_or_prefix)
-        self.zen_store.delete_pipeline(pipeline_id=pipeline.id)
-
-    # -----------------
-    # - PIPELINE RUNS -
-    # -----------------
-
     def list_runs(
         self,
         project_name_or_id: Optional[Union[str, UUID]] = None,
@@ -2011,4 +1958,21 @@
                 raise KeyError(
                     f"No {response_model} with name or id "
                     f"prefix '{name_id_or_prefix}' exists."
-                )+                )
+
+    def delete_user(self, user_name_or_id: str) -> None:
+        """Delete a user.
+
+        Args:
+            user_name_or_id: The name or ID of the user to delete.
+
+        Raises:
+            IllegalOperationError: If the user to delete is the active user.
+        """
+        user = self.zen_store.get_user(user_name_or_id)
+        if self.zen_store.active_user_name == user.name:
+            raise IllegalOperationError(
+                "You cannot delete yourself. If you wish to delete your active "
+                "user account, please contact your ZenML administrator."
+            )
+        Client().zen_store.delete_user(user_name_or_id=user.name)
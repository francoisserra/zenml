#  Copyright (c) ZenML GmbH 2022. All Rights Reserved.
#
#  Licensed under the Apache License, Version 2.0 (the "License");
#  you may not use this file except in compliance with the License.
#  You may obtain a copy of the License at:
#
#       https://www.apache.org/licenses/LICENSE-2.0
#
#  Unless required by applicable law or agreed to in writing, software
#  distributed under the License is distributed on an "AS IS" BASIS,
#  WITHOUT WARRANTIES OR CONDITIONS OF ANY KIND, either express
#  or implied. See the License for the specific language governing
#  permissions and limitations under the License.
"""Client implementation."""
import os
from abc import ABCMeta
from pathlib import Path
from typing import (
    TYPE_CHECKING,
    Any,
    Callable,
    Dict,
    List,
    Optional,
    Set,
    Type,
    TypeVar,
    Union,
    cast,
)
from uuid import UUID, uuid4

from zenml.config.global_config import GlobalConfiguration
from zenml.constants import (
    ENV_ZENML_ACTIVE_STACK_ID,
    ENV_ZENML_ENABLE_REPO_INIT_WARNINGS,
    ENV_ZENML_REPOSITORY_PATH,
    REPOSITORY_DIRECTORY_NAME,
    handle_bool_env_var,
)
from zenml.enums import PermissionType, StackComponentType, StoreType
from zenml.exceptions import (
    AlreadyExistsException,
    EntityExistsError,
    IllegalOperationError,
    InitializationException,
    ValidationError,
)
from zenml.io import fileio
from zenml.logger import get_logger
from zenml.models import (
    ArtifactRequestModel,
    ComponentRequestModel,
    ComponentUpdateModel,
    FlavorRequestModel,
    PipelineRequestModel,
    PipelineResponseModel,
    PipelineRunRequestModel,
    PipelineRunResponseModel,
    RoleAssignmentRequestModel,
    RoleAssignmentResponseModel,
    RoleRequestModel,
    RoleResponseModel,
    RoleUpdateModel,
    StackRequestModel,
    StackResponseModel,
    StackUpdateModel,
    StepRunRequestModel,
    TeamRequestModel,
    TeamResponseModel,
    UserRequestModel,
    UserResponseModel,
    UserUpdateModel,
    WorkspaceRequestModel,
    WorkspaceResponseModel,
    WorkspaceUpdateModel,
)
from zenml.models.base_models import BaseResponseModel
from zenml.models.team_models import TeamUpdateModel
from zenml.utils import io_utils
from zenml.utils.analytics_utils import AnalyticsEvent, track
from zenml.utils.filesync_model import FileSyncModel

if TYPE_CHECKING:
    from zenml.config.pipeline_configurations import PipelineSpec
    from zenml.models import ComponentResponseModel, FlavorResponseModel
    from zenml.stack import Stack, StackComponentConfig
    from zenml.zen_stores.base_zen_store import BaseZenStore

logger = get_logger(__name__)
AnyResponseModel = TypeVar("AnyResponseModel", bound=BaseResponseModel)


class ClientConfiguration(FileSyncModel):
    """Pydantic object used for serializing client configuration options."""

    _active_workspace: Optional["WorkspaceResponseModel"] = None
    active_workspace_id: Optional[UUID]
    active_stack_id: Optional[UUID]

    @property
    def active_workspace(self) -> WorkspaceResponseModel:
        """Get the active workspace for the local client.

        Returns:
            The active workspace.

        Raises:
            RuntimeError: If no active workspace is set.
        """
        if self._active_workspace:
            return self._active_workspace
        else:
            raise RuntimeError(
                "No active workspace is configured. Run "
                "`zenml workspace set WORKSPACE_NAME` to set the active "
                "workspace."
            )

    def set_active_workspace(self, workspace: "WorkspaceResponseModel") -> None:
        """Set the workspace for the local client.

        Args:
            workspace: The workspace to set active.
        """
        self._active_workspace = workspace
        self.active_workspace_id = workspace.id

    def set_active_stack(self, stack: "StackResponseModel") -> None:
        """Set the stack for the local client.

        Args:
            stack: The stack to set active.
        """
        self.active_stack_id = stack.id

    class Config:
        """Pydantic configuration class."""

        # Validate attributes when assigning them. We need to set this in order
        # to have a mix of mutable and immutable attributes
        validate_assignment = True
        # Allow extra attributes from configs of previous ZenML versions to
        # permit downgrading
        extra = "allow"
        # all attributes with leading underscore are private and therefore
        # are mutable and not included in serialization
        underscore_attrs_are_private = True


class ClientMetaClass(ABCMeta):
    """Client singleton metaclass.

    This metaclass is used to enforce a singleton instance of the Client
    class with the following additional properties:

    * the singleton Client instance is created on first access to reflect
    the global configuration and local client configuration.
    * the Client shouldn't be accessed from within pipeline steps (a warning
    is logged if this is attempted).
    """

    def __init__(cls, *args: Any, **kwargs: Any) -> None:
        """Initialize the Client class.

        Args:
            *args: Positional arguments.
            **kwargs: Keyword arguments.
        """
        super().__init__(*args, **kwargs)
        cls._global_client: Optional["Client"] = None

    def __call__(cls, *args: Any, **kwargs: Any) -> "Client":
        """Create or return the global Client instance.

        If the Client constructor is called with custom arguments,
        the singleton functionality of the metaclass is bypassed: a new
        Client instance is created and returned immediately and without
        saving it as the global Client singleton.

        Args:
            *args: Positional arguments.
            **kwargs: Keyword arguments.

        Returns:
            Client: The global Client instance.
        """
        if args or kwargs:
            return cast("Client", super().__call__(*args, **kwargs))

        if not cls._global_client:
            cls._global_client = cast(
                "Client", super().__call__(*args, **kwargs)
            )

        return cls._global_client


class Client(metaclass=ClientMetaClass):
    """ZenML client class.

    The ZenML client manages configuration options for ZenML stacks as well
    as their components.
    """

    def __init__(
        self,
        root: Optional[Path] = None,
    ) -> None:
        """Initializes the global client instance.

        Client is a singleton class: only one instance can exist. Calling
        this constructor multiple times will always yield the same instance (see
        the exception below).

        The `root` argument is only meant for internal use and testing purposes.
        User code must never pass them to the constructor.
        When a custom `root` value is passed, an anonymous Client instance
        is created and returned independently of the Client singleton and
        that will have no effect as far as the rest of the ZenML core code is
        concerned.

        Instead of creating a new Client instance to reflect a different
        repository root, to change the active root in the global Client,
        call `Client().activate_root(<new-root>)`.

        Args:
            root: (internal use) custom root directory for the client. If
                no path is given, the repository root is determined using the
                environment variable `ZENML_REPOSITORY_PATH` (if set) and by
                recursively searching in the parent directories of the
                current working directory. Only used to initialize new
                clients internally.
        """
        self._root: Optional[Path] = None
        self._config: Optional[ClientConfiguration] = None

        self._set_active_root(root)

    @classmethod
    def get_instance(cls) -> Optional["Client"]:
        """Return the Client singleton instance.

        Returns:
            The Client singleton instance or None, if the Client hasn't
            been initialized yet.
        """
        return cls._global_client

    @classmethod
    def _reset_instance(cls, client: Optional["Client"] = None) -> None:
        """Reset the Client singleton instance.

        This method is only meant for internal use and testing purposes.

        Args:
            client: The Client instance to set as the global singleton.
                If None, the global Client singleton is reset to an empty
                value.
        """
        cls._global_client = client

    def _set_active_root(self, root: Optional[Path] = None) -> None:
        """Set the supplied path as the repository root.

        If a client configuration is found at the given path or the
        path, it is loaded and used to initialize the client.
        If no client configuration is found, the global configuration is
        used instead to manage the active stack, workspace etc.

        Args:
            root: The path to set as the active repository root. If not set,
                the repository root is determined using the environment
                variable `ZENML_REPOSITORY_PATH` (if set) and by recursively
                searching in the parent directories of the current working
                directory.
        """
        enable_warnings = handle_bool_env_var(
            ENV_ZENML_ENABLE_REPO_INIT_WARNINGS, True
        )
        self._root = self.find_repository(root, enable_warnings=enable_warnings)

        if not self._root:
            if enable_warnings:
                logger.info("Running without an active repository root.")
        else:
            logger.debug("Using repository root %s.", self._root)
            self._config = self._load_config()

        # Sanitize the client configuration to reflect the current
        # settings
        self._sanitize_config()

    def _config_path(self) -> Optional[str]:
        """Path to the client configuration file.

        Returns:
            Path to the client configuration file or None if the client
            root has not been initialized yet.
        """
        if not self.config_directory:
            return None
        return str(self.config_directory / "config.yaml")

    def _sanitize_config(self) -> None:
        """Sanitize and save the client configuration.

        This method is called to ensure that the client configuration
        doesn't contain outdated information, such as an active stack or
        workspace that no longer exists.
        """
        if not self._config:
            return

        active_workspace, active_stack = self.zen_store.validate_active_config(
            self._config.active_workspace_id,
            self._config.active_stack_id,
            config_name="repo",
        )
        self._config.set_active_stack(active_stack)
        self._config.set_active_workspace(active_workspace)

    def _load_config(self) -> Optional[ClientConfiguration]:
        """Loads the client configuration from disk.

        This happens if the client has an active root and the configuration
        file exists. If the configuration file doesn't exist, an empty
        configuration is returned.

        Returns:
            Loaded client configuration or None if the client does not
            have an active root.
        """
        config_path = self._config_path()
        if not config_path:
            return None

        # load the client configuration file if it exists, otherwise use
        # an empty configuration as default
        if fileio.exists(config_path):
            logger.debug(f"Loading client configuration from {config_path}.")
        else:
            logger.debug(
                "No client configuration file found, creating default "
                "configuration."
            )

        return ClientConfiguration(config_path)

    @staticmethod
    @track(event=AnalyticsEvent.INITIALIZE_REPO)
    def initialize(
        root: Optional[Path] = None,
    ) -> None:
        """Initializes a new ZenML repository at the given path.

        Args:
            root: The root directory where the repository should be created.
                If None, the current working directory is used.

        Raises:
            InitializationException: If the root directory already contains a
                ZenML repository.
        """
        root = root or Path.cwd()
        logger.debug("Initializing new repository at path %s.", root)
        if Client.is_repository_directory(root):
            raise InitializationException(
                f"Found existing ZenML repository at path '{root}'."
            )

        config_directory = str(root / REPOSITORY_DIRECTORY_NAME)
        io_utils.create_dir_recursive_if_not_exists(config_directory)
        # Initialize the repository configuration at the custom path
        Client(root=root)

    @property
    def uses_local_configuration(self) -> bool:
        """Check if the client is using a local configuration.

        Returns:
            True if the client is using a local configuration,
            False otherwise.
        """
        return self._config is not None

    @staticmethod
    def is_repository_directory(path: Path) -> bool:
        """Checks whether a ZenML client exists at the given path.

        Args:
            path: The path to check.

        Returns:
            True if a ZenML client exists at the given path,
            False otherwise.
        """
        config_dir = path / REPOSITORY_DIRECTORY_NAME
        return fileio.isdir(str(config_dir))

    @staticmethod
    def find_repository(
        path: Optional[Path] = None, enable_warnings: bool = False
    ) -> Optional[Path]:
        """Search for a ZenML repository directory.

        Args:
            path: Optional path to look for the repository. If no path is
                given, this function tries to find the repository using the
                environment variable `ZENML_REPOSITORY_PATH` (if set) and
                recursively searching in the parent directories of the current
                working directory.
            enable_warnings: If `True`, warnings are printed if the repository
                root cannot be found.

        Returns:
            Absolute path to a ZenML repository directory or None if no
            repository directory was found.
        """
        if not path:
            # try to get path from the environment variable
            env_var_path = os.getenv(ENV_ZENML_REPOSITORY_PATH)
            if env_var_path:
                path = Path(env_var_path)

        if path:
            # explicit path via parameter or environment variable, don't search
            # parent directories
            search_parent_directories = False
            warning_message = (
                f"Unable to find ZenML repository at path '{path}'. Make sure "
                f"to create a ZenML repository by calling `zenml init` when "
                f"specifying an explicit repository path in code or via the "
                f"environment variable '{ENV_ZENML_REPOSITORY_PATH}'."
            )
        else:
            # try to find the repository in the parent directories of the
            # current working directory
            path = Path.cwd()
            search_parent_directories = True
            warning_message = (
                f"Unable to find ZenML repository in your current working "
                f"directory ({path}) or any parent directories. If you "
                f"want to use an existing repository which is in a different "
                f"location, set the environment variable "
                f"'{ENV_ZENML_REPOSITORY_PATH}'. If you want to create a new "
                f"repository, run `zenml init`."
            )

        def _find_repository_helper(path_: Path) -> Optional[Path]:
            """Recursively search parent directories for a ZenML repository.

            Args:
                path_: The path to search.

            Returns:
                Absolute path to a ZenML repository directory or None if no
                repository directory was found.
            """
            if Client.is_repository_directory(path_):
                return path_

            if not search_parent_directories or io_utils.is_root(str(path_)):
                return None

            return _find_repository_helper(path_.parent)

        repository_path = _find_repository_helper(path)

        if repository_path:
            return repository_path.resolve()
        if enable_warnings:
            logger.warning(warning_message)
        return None

    @property
    def zen_store(self) -> "BaseZenStore":
        """Shortcut to return the global zen store.

        Returns:
            The global zen store.
        """
        return GlobalConfiguration().zen_store

    @property
    def root(self) -> Optional[Path]:
        """The root directory of this client.

        Returns:
            The root directory of this client, or None, if the client
            has not been initialized.
        """
        return self._root

    @property
    def config_directory(self) -> Optional[Path]:
        """The configuration directory of this client.

        Returns:
            The configuration directory of this client, or None, if the
            client doesn't have an active root.
        """
        if not self.root:
            return None
        return self.root / REPOSITORY_DIRECTORY_NAME

    def activate_root(self, root: Optional[Path] = None) -> None:
        """Set the active repository root directory.

        Args:
            root: The path to set as the active repository root. If not set,
                the repository root is determined using the environment
                variable `ZENML_REPOSITORY_PATH` (if set) and by recursively
                searching in the parent directories of the current working
                directory.
        """
        self._set_active_root(root)

    @track(event=AnalyticsEvent.SET_WORKSPACE)
    def set_active_workspace(
        self, workspace_name_or_id: Union[str, UUID]
    ) -> "WorkspaceResponseModel":
        """Set the workspace for the local client.

        Args:
            workspace_name_or_id: The name or ID of the workspace to set active.

        Returns:
            The model of the active workspace.
        """
        workspace = self.zen_store.get_workspace(
            workspace_name_or_id=workspace_name_or_id
        )  # raises KeyError
        if self._config:
            self._config.set_active_workspace(workspace)
        else:
            # set the active workspace globally only if the client doesn't use
            # a local configuration
            GlobalConfiguration().set_active_workspace(workspace)
        return workspace

    # ---- #
    # USER #
    # ---- #

    @property
    def active_user(self) -> "UserResponseModel":
        """Get the user that is currently in use.

        Returns:
            The active user.
        """
        return self.zen_store.active_user

    def create_user(
        self,
        name: str,
        initial_role: Optional[str] = None,
        password: Optional[str] = None,
    ) -> UserResponseModel:
        """Create a new user.

        Args:
            name: The name of the user.
            initial_role: Optionally, an initial role to assign to the user.
            password: The password of the user. If not provided, the user will
                be created with empty password.

        Returns:
            The model of the created user.
        """
        user = UserRequestModel(name=name, password=password or None)
        if self.zen_store.type != StoreType.REST:
            user.active = password != ""
        else:
            user.active = True

        created_user = self.zen_store.create_user(user=user)

        if initial_role:
            self.create_role_assignment(
                role_name_or_id=initial_role,
                user_or_team_name_or_id=created_user.id,
                workspace_name_or_id=None,
                is_user=True,
            )

        return created_user

    def get_user(
        self, name_id_or_prefix: Union[str, UUID]
    ) -> UserResponseModel:
        """Gets a user.

        Args:
            name_id_or_prefix: The name or ID of the user.

        Returns:
            The User
        """
        return self._get_entity_by_id_or_name_or_prefix(
            response_model=UserResponseModel,
            get_method=self.zen_store.get_user,
            list_method=self.zen_store.list_users,
            name_id_or_prefix=name_id_or_prefix,
        )

    def list_users(self, name: Optional[str] = None) -> List[UserResponseModel]:
        """List all users.

        Args:
            name: The name to filter by

        Returns:
            The User
        """
        return self.zen_store.list_users(name=name)

    def delete_user(self, user_name_or_id: str) -> None:
        """Delete a user.

        Args:
            user_name_or_id: The name or ID of the user to delete.
        """
        user = self.get_user(user_name_or_id)
        self.zen_store.delete_user(user_name_or_id=user.name)

    def update_user(
        self,
        user_name_or_id: Union[str, UUID],
        updated_name: Optional[str] = None,
        updated_full_name: Optional[str] = None,
        updated_email: Optional[str] = None,
        updated_email_opt_in: Optional[bool] = None,
    ) -> UserResponseModel:
        """Update a user.

        Args:
            user_name_or_id: The name or ID of the user to update.
            updated_name: The new name of the user.
            updated_full_name: The new full name of the user.
            updated_email: The new email of the user.
            updated_email_opt_in: The new email opt-in status of the user.

        Returns:
            The updated user.
        """
        user = self.get_user(name_id_or_prefix=user_name_or_id)
        user_update = UserUpdateModel()
        if updated_name:
            user_update.name = updated_name
        if updated_full_name:
            user_update.full_name = updated_full_name
        if updated_email is not None:
            user_update.email = updated_email
            user_update.email_opted_in = (
                updated_email_opt_in or user.email_opted_in
            )
        if updated_email_opt_in is not None:
            user_update.email_opted_in = updated_email_opt_in

        return self.zen_store.update_user(
            user_id=user.id, user_update=user_update
        )

    # ---- #
    # TEAM #
    # ---- #

    def get_team(
        self, name_id_or_prefix: Union[str, UUID]
    ) -> TeamResponseModel:
        """Gets a team.

        Args:
            name_id_or_prefix: The name or ID of the team.

        Returns:
            The Team
        """
        return self._get_entity_by_id_or_name_or_prefix(
            response_model=TeamResponseModel,
            get_method=self.zen_store.get_team,
            list_method=self.zen_store.list_teams,
            name_id_or_prefix=name_id_or_prefix,
        )

    def list_teams(self, name: Optional[str] = None) -> List[TeamResponseModel]:
        """List all teams.

        Args:
            name: The name to filter by

        Returns:
            The Team
        """
        return self.zen_store.list_teams(name=name)

    def create_team(
        self, name: str, users: Optional[List[str]] = None
    ) -> TeamResponseModel:
        """Create a team.

        Args:
            name: Name of the team.
            users: Users to add to the team.

        Returns:
            The created team.
        """
        user_list = []
        if users:
            for user_name_or_id in users:
                user_list.append(
                    self.get_user(name_id_or_prefix=user_name_or_id).id
                )

        team = TeamRequestModel(name=name, users=user_list)

        return self.zen_store.create_team(team=team)

    def delete_team(self, team_name_or_id: str) -> None:
        """Delete a team.

        Args:
            team_name_or_id: The name or ID of the team to delete.
        """
        team = self.get_team(team_name_or_id)
        self.zen_store.delete_team(team_name_or_id=team.name)

    def update_team(
        self,
        team_name_or_id: str,
        new_name: Optional[str] = None,
        remove_users: Optional[List[str]] = None,
        add_users: Optional[List[str]] = None,
    ) -> TeamResponseModel:
        """Update a team.

        Args:
            team_name_or_id: The name or ID of the team to update.
            new_name: The new name of the team.
            remove_users: The users to remove from the team.
            add_users: The users to add to the team.

        Returns:
            The updated team.

        Raises:
            RuntimeError: If the same user is in both `remove_users` and
                `add_users`.
        """
        team = self.get_team(team_name_or_id)

        team_update = TeamUpdateModel()

        if new_name:
            team_update.name = new_name

        if remove_users is not None and add_users is not None:
            union_add_rm = set(remove_users) & set(add_users)
            if union_add_rm:
                raise RuntimeError(
                    f"The `remove_user` and `add_user` "
                    f"options both contain the same value(s): "
                    f"`{union_add_rm}`. Please rerun command and make sure "
                    f"that the same user does not show up for "
                    f"`remove_user` and `add_user`."
                )

        # Only if permissions are being added or removed will they need to be
        #  set for the update model
        team_users = []

        if remove_users or add_users:
            team_users = [u.id for u in team.users]
        if remove_users:
            for rm_p in remove_users:
                user = self.get_user(rm_p)
                try:
                    team_users.remove(user.id)
                except KeyError:
                    logger.warning(
                        f"Role {remove_users} was already not "
                        f"part of the '{team.name}' Team."
                    )
        if add_users:
            for add_u in add_users:
                team_users.append(self.get_user(add_u).id)

        if team_users:
            team_update.users = team_users

        return self.zen_store.update_team(
            team_id=team.id, team_update=team_update
        )

    # ----- #
    # ROLES #
    # ----- #

    def get_role(
        self, name_id_or_prefix: Union[str, UUID]
    ) -> RoleResponseModel:
        """Gets a role.

        Args:
            name_id_or_prefix: The name or ID of the role.

        Returns:
            The fetched role.
        """
        return self._get_entity_by_id_or_name_or_prefix(
            response_model=RoleResponseModel,
            get_method=self.zen_store.get_role,
            list_method=self.zen_store.list_roles,
            name_id_or_prefix=name_id_or_prefix,
        )

    def list_roles(self, name: Optional[str] = None) -> List[RoleResponseModel]:
        """Fetches roles.

        Args:
            name: The name of the roles.

        Returns:
            The list of roles.
        """
        return self.zen_store.list_roles(name=name)

    def create_role(
        self, name: str, permissions_list: List[str]
    ) -> RoleResponseModel:
        """Creates a role.

        Args:
            name: The name for the new role.
            permissions_list: The permissions to attach to this role.

        Returns:
            The newly created role.
        """
        permissions: Set[PermissionType] = set()
        for permission in permissions_list:
            if permission in PermissionType.values():
                permissions.add(PermissionType(permission))

        new_role = RoleRequestModel(name=name, permissions=permissions)
        return self.zen_store.create_role(new_role)

    def update_role(
        self,
        name_id_or_prefix: str,
        new_name: Optional[str] = None,
        remove_permission: Optional[List[str]] = None,
        add_permission: Optional[List[str]] = None,
    ) -> RoleResponseModel:
        """Updates a role.

        Args:
            name_id_or_prefix: The name or ID of the role.
            new_name: The new name for the role
            remove_permission: Permissions to remove from this role.
            add_permission: Permissions to add to this role.

        Returns:
            The updated role.

        Raises:
            RuntimeError: If the same permission is in both the
                `remove_permission` and `add_permission` lists.
        """
        role = self.get_role(name_id_or_prefix=name_id_or_prefix)

        role_update = RoleUpdateModel()

        if remove_permission is not None and add_permission is not None:
            union_add_rm = set(remove_permission) & set(add_permission)
            if union_add_rm:
                raise RuntimeError(
                    f"The `remove_permission` and `add_permission` "
                    f"options both contain the same value(s): "
                    f"`{union_add_rm}`. Please rerun command and make sure "
                    f"that the same role does not show up for "
                    f"`remove_permission` and `add_permission`."
                )

        # Only if permissions are being added or removed will they need to be
        #  set for the update model
        if remove_permission or add_permission:
            role_permissions = role.permissions

            if remove_permission:
                for rm_p in remove_permission:
                    if rm_p in PermissionType:
                        try:
                            role_permissions.remove(PermissionType(rm_p))
                        except KeyError:
                            logger.warning(
                                f"Role {remove_permission} was already not "
                                f"part of the {role} Role."
                            )
            if add_permission:
                for add_p in add_permission:
                    if add_p in PermissionType.values():
                        # Set won't throw an error if the item was already in it
                        role_permissions.add(PermissionType(add_p))

            if role_permissions is not None:
                role_update.permissions = set(role_permissions)

        if new_name:
            role_update.name = new_name

        return Client().zen_store.update_role(
            role_id=role.id, role_update=role_update
        )

    def delete_role(self, name_id_or_prefix: str) -> None:
        """Deletes a role.

        Args:
            name_id_or_prefix: The name or ID of the role.
        """
        self.zen_store.delete_role(role_name_or_id=name_id_or_prefix)

    # ---------------- #
    # ROLE ASSIGNMENTS #
    # ---------------- #

    def get_role_assignment(
        self,
        role_name_or_id: str,
        user_or_team_name_or_id: str,
        is_user: bool,
        workspace_name_or_id: Optional[str] = None,
    ) -> RoleAssignmentResponseModel:
        """Get a role assignment.

        Args:
            role_name_or_id: The name or ID of the role.
            user_or_team_name_or_id: The name or ID of the user or team.
            is_user: Whether to interpret the `user_or_team_name_or_id` field as
                user (=True) or team (=False).
            workspace_name_or_id: workspace scope within which to assign the role.

        Returns:
            The role assignment.

        Raises:
            RuntimeError: If the role assignment does not exist.
        """
        if is_user:
            role_assignments = self.zen_store.list_role_assignments(
                workspace_name_or_id=workspace_name_or_id,
                user_name_or_id=user_or_team_name_or_id,
                role_name_or_id=role_name_or_id,
            )
        else:
            role_assignments = self.zen_store.list_role_assignments(
                workspace_name_or_id=workspace_name_or_id,
                user_name_or_id=user_or_team_name_or_id,
                role_name_or_id=role_name_or_id,
            )
        # Implicit assumption is that maximally one such assignment can exist
        if role_assignments:
            return role_assignments[0]
        else:
            raise RuntimeError(
                "No such role assignment could be found for "
                f"user/team : {user_or_team_name_or_id} with "
                f"role : {role_name_or_id} within "
                f"workspace : {workspace_name_or_id}"
            )

    def create_role_assignment(
        self,
        role_name_or_id: Union[str, UUID],
        user_or_team_name_or_id: Union[str, UUID],
        is_user: bool,
        workspace_name_or_id: Optional[Union[str, UUID]] = None,
    ) -> RoleAssignmentResponseModel:
        """Create a role assignment.

        Args:
            role_name_or_id: Name or ID of the role to assign.
            user_or_team_name_or_id: Name or ID of the user or team to assign
                the role to.
            is_user: Whether to interpret the `user_or_team_name_or_id` field as
                user (=True) or team (=False).
            workspace_name_or_id: workspace scope within which to assign the role.

        Returns:
            The newly created role assignment.
        """
        role = self.get_role(name_id_or_prefix=role_name_or_id)
        workspace = None
        if workspace_name_or_id:
            workspace = self.get_workspace(
                name_id_or_prefix=workspace_name_or_id
            )
        if is_user:
            user = self.get_user(name_id_or_prefix=user_or_team_name_or_id)
            role_assignment = RoleAssignmentRequestModel(
                role=role.id,
                user=user.id,
                workspace=workspace,
                is_user=True,
            )
        else:
            team = self.get_team(name_id_or_prefix=user_or_team_name_or_id)
            role_assignment = RoleAssignmentRequestModel(
                role=role.id,
                team=team.id,
                workspace=workspace,
                is_user=False,
            )

        return self.zen_store.create_role_assignment(
            role_assignment=role_assignment
        )

    def delete_role_assignment(
        self,
        role_name_or_id: str,
        user_or_team_name_or_id: str,
        is_user: bool,
        workspace_name_or_id: Optional[str] = None,
    ) -> None:
        """Delete a role assignment.

        Args:
            role_name_or_id: Role to assign
            user_or_team_name_or_id: team to assign the role to
            is_user: Whether to interpret the user_or_team_name_or_id field as
                user (=True) or team (=False)
            workspace_name_or_id: workspace scope within which to assign the role
        """
        role_assignment = self.get_role_assignment(
            role_name_or_id=role_name_or_id,
            user_or_team_name_or_id=user_or_team_name_or_id,
            is_user=is_user,
            workspace_name_or_id=workspace_name_or_id,
        )
        self.zen_store.delete_role_assignment(role_assignment.id)

    def list_role_assignment(
        self,
        role_name_or_id: Optional[str] = None,
        user_name_or_id: Optional[str] = None,
        team_name_or_id: Optional[str] = None,
        workspace_name_or_id: Optional[str] = None,
    ) -> List[RoleAssignmentResponseModel]:
        """List role assignments.

        Args:
            role_name_or_id: Only list assignments for this role
            user_name_or_id: Only list assignments for this user
            team_name_or_id: Only list assignments for this team
            workspace_name_or_id: Only list assignments in this workspace

        Returns:
            List of role assignments
        """
        return self.zen_store.list_role_assignments(
<<<<<<< HEAD
            workspace_name_or_id=workspace_name_or_id
            or self.active_workspace.id,
=======
            project_name_or_id=project_name_or_id,
>>>>>>> dd3dcd41
            role_name_or_id=role_name_or_id,
            user_name_or_id=user_name_or_id,
            team_name_or_id=team_name_or_id,
        )

    # ------- #
    # WORKSPACE #
    # ------- #

    @property
    def active_workspace(self) -> "WorkspaceResponseModel":
        """Get the currently active workspace of the local client.

        If no active workspace is configured locally for the client, the
        active workspace in the global configuration is used instead.

        Returns:
            The active workspace.

        Raises:
            RuntimeError: If the active workspace is not set.
        """
        workspace: Optional["WorkspaceResponseModel"] = None
        if self._config:
            workspace = self._config.active_workspace

        if not workspace:
            workspace = GlobalConfiguration().get_active_workspace()

        if not workspace:
            raise RuntimeError(
                "No active workspace is configured. Run "
                "`zenml workspace set WORKSPACE_NAME` to set the active "
                "workspace."
            )

        from zenml.zen_stores.base_zen_store import DEFAULT_WORKSPACE_NAME

        if workspace.name != DEFAULT_WORKSPACE_NAME:
            logger.warning(
                f"You are running with a non-default workspace "
                f"'{workspace.name}'. Any stacks, components, "
                f"pipelines and pipeline runs produced in this "
                f"workspace will currently not be accessible through "
                f"the dashboard. However, this will be possible "
                f"in the near future."
            )
        return workspace

    def get_workspace(
        self, name_id_or_prefix: Optional[Union[UUID, str]]
    ) -> WorkspaceResponseModel:
        """Gets a workspace.

        Args:
            name_id_or_prefix: The name or ID of the workspace.

        Returns:
            The Workspace
        """
        if not name_id_or_prefix:
            return self.active_project
        return self._get_entity_by_id_or_name_or_prefix(
            response_model=WorkspaceResponseModel,
            get_method=self.zen_store.get_workspace,
            list_method=self.zen_store.list_workspaces,
            name_id_or_prefix=name_id_or_prefix,
        )

    def create_workspace(
        self, name: str, description: str
    ) -> "WorkspaceResponseModel":
        """Create a new workspace.

        Args:
            name: Name of the workspace.
            description: Description of the workspace.

        Returns:
            The created workspace.
        """
        return self.zen_store.create_workspace(
            WorkspaceRequestModel(name=name, description=description)
        )

    def update_workspace(
        self,
        name_id_or_prefix: Optional[Union[UUID, str]],
        new_name: Optional[str] = None,
        new_description: Optional[str] = None,
    ) -> "WorkspaceResponseModel":
        """Update a workspace.

        Args:
            name_id_or_prefix: Name, ID or prefix of the workspace to update.
            new_name: New name of the workspace.
            new_description: New description of the workspace.

        Returns:
            The updated workspace.
        """
        workspace = self.get_workspace(name_id_or_prefix=name_id_or_prefix)
        workspace_update = WorkspaceUpdateModel()
        if new_name:
            workspace_update.name = new_name
        if new_description:
            workspace_update.description = new_description
        return self.zen_store.update_workspace(
            workspace_id=workspace.id,
            workspace_update=workspace_update,
        )

    def delete_workspace(self, workspace_name_or_id: str) -> None:
        """Delete a workspace.

        Args:
            workspace_name_or_id: The name or ID of the workspace to delete.

        Raises:
            IllegalOperationError: If the workspace to delete is the active
                workspace.
        """
        workspace = self.zen_store.get_workspace(workspace_name_or_id)
        if self.active_workspace.id == workspace.id:
            raise IllegalOperationError(
                f"Workspace '{workspace_name_or_id}' cannot be deleted since it is "
                "currently active. Please set another workspace as active first."
            )
        self.zen_store.delete_workspace(
            workspace_name_or_id=workspace_name_or_id
        )

    # ------ #
    # STACKS #
    # ------ #
    @property
    def active_stack_model(self) -> "StackResponseModel":
        """The model of the active stack for this client.

        If no active stack is configured locally for the client, the active
        stack in the global configuration is used instead.

        Returns:
            The model of the active stack for this client.

        Raises:
            RuntimeError: If the active stack is not set.
        """
        stack: Optional["StackResponseModel"] = None

        if ENV_ZENML_ACTIVE_STACK_ID in os.environ:
            return self.get_stack(ENV_ZENML_ACTIVE_STACK_ID)

        if self._config:
            stack = self.get_stack(self._config.active_stack_id)

        if not stack:
            stack = self.get_stack(GlobalConfiguration().get_active_stack_id())

        if not stack:
            raise RuntimeError(
                "No active stack is configured. Run "
                "`zenml stack set WORKSPACE_NAME` to set the active "
                "stack."
            )

        return stack

    @property
    def active_stack(self) -> "Stack":
        """The active stack for this client.

        Returns:
            The active stack for this client.
        """
        from zenml.stack.stack import Stack

        return Stack.from_model(self.active_stack_model)

    def get_stack(
        self, name_id_or_prefix: Optional[Union[UUID, str]] = None
    ) -> "StackResponseModel":
        """Get a stack by name, ID or prefix.

        If no name, ID or prefix is provided, the active stack is returned.

        Args:
            name_id_or_prefix: The name, ID or prefix of the stack.

        Returns:
            The stack.
        """
        if name_id_or_prefix is not None:
            return self._get_entity_by_id_or_name_or_prefix(
                response_model=StackResponseModel,
                get_method=self.zen_store.get_stack,
                list_method=self.zen_store.list_stacks,
                name_id_or_prefix=name_id_or_prefix,
            )
        else:
            return self.active_stack_model

    def create_stack(
        self,
        name: str,
        components: Dict[StackComponentType, Union[str, UUID]],
        is_shared: bool = False,
    ) -> "StackResponseModel":
        """Registers a stack and its components.

        Args:
            name: The name of the stack to register.
            components: dictionary which maps component types to component names
            is_shared: boolean to decide whether the stack is shared

        Returns:
            The model of the registered stack.

        Raises:
            ValueError: If the stack contains private components and is
                attempted to be registered as shared.
        """
        stack_components = dict()

        for c_type, c_identifier in components.items():
            if c_identifier:
                component = self.get_stack_component(
                    name_id_or_prefix=c_identifier,
                    component_type=c_type,
                )
                stack_components[c_type] = [component.id]

                if is_shared:
                    if not component.is_shared:
                        raise ValueError(
                            "You attempted to include a private "
                            f"{c_type} {name} in a shared stack. This "
                            f"is not supported. You can either share"
                            f" the {c_type} with the following "
                            f"command: \n `zenml {c_type.replace('_', '-')} "
                            f"share`{component.id}`\n "
                            f"or create the stack privately and "
                            f"then share it and all of its components using: "
                            f"\n `zenml stack share {name} -r`"
                        )

        stack = StackRequestModel(
            name=name,
            components=stack_components,
            is_shared=is_shared,
            workspace=self.active_workspace.id,
            user=self.active_user.id,
        )

        self._validate_stack_configuration(stack=stack)

        return self.zen_store.create_stack(stack=stack)

    def update_stack(
        self,
        name_id_or_prefix: Optional[Union[UUID, str]] = None,
        name: Optional[str] = None,
        is_shared: Optional[bool] = None,
        description: Optional[str] = None,
        component_updates: Optional[
            Dict[StackComponentType, List[Union[UUID, str]]]
        ] = None,
    ) -> "StackResponseModel":
        """Updates a stack and its components.

        Args:
            name_id_or_prefix: The name, id or prefix of the stack to update.
            name: the new name of the stack.
            is_shared: the new shared status of the stack.
            description: the new description of the stack.
            component_updates: dictionary which maps stack component types to
                lists of new stack component names or ids.

        Returns:
            The model of the updated stack.

        Raises:
            ValueError: If the stack contains private components and is
                attempted to be shared.
            EntityExistsError: If the stack name is already taken.
        """
        # First, get the stack
        stack = self.get_stack(name_id_or_prefix=name_id_or_prefix)

        # Create the update model
        update_model = StackUpdateModel(
            workspace=self.active_workspace.id,
            user=self.active_user.id,
        )

        if name:
            shared_status = is_shared or stack.is_shared

            existing_stacks = self.list_stacks(
                name=name, is_shared=shared_status
            )
            if existing_stacks:
                raise EntityExistsError(
                    "There are already existing stacks with the name "
                    f"'{name}'."
                )

            update_model.name = name

        if is_shared:
            current_name = update_model.name or stack.name
            existing_stacks = self.list_stacks(
                name=current_name, is_shared=True
            )
            if existing_stacks:
                raise EntityExistsError(
                    "There are already existing shared stacks with the name "
                    f"'{current_name}'."
                )

            for component_type, components in stack.components.items():
                for c in components:
                    if not c.is_shared:
                        raise ValueError(
                            f"A Stack can only be shared when all its "
                            f"components are also shared. Component "
                            f"'{component_type}:{c.name}' is not shared. Set "
                            f"the {component_type} to shared like this and "
                            f"then try re-sharing your stack:\n "
                            f"`zenml {component_type.replace('_', '-')} "
                            f"share {c.id}`\nAlternatively, you can rerun "
                            f"your command with `-r` to recursively "
                            f"share all components within the stack."
                        )

            update_model.is_shared = is_shared

        if description:
            update_model.description = description

        # Get the current components
        if component_updates:
            components_dict = {}
            for component_type, component_list in stack.components.items():
                components_dict[component_type] = [c.id for c in component_list]

            for component_type, component_id_list in component_updates.items():
                if component_id_list is not None:
                    components_dict[component_type] = [
                        self.get_stack_component(
                            name_id_or_prefix=c,
                            component_type=component_type,
                        ).id
                        for c in component_id_list
                    ]

            update_model.components = components_dict

        return self.zen_store.update_stack(
            stack_id=stack.id,
            stack_update=update_model,
        )

    def delete_stack(self, name_id_or_prefix: Union[str, UUID]) -> None:
        """Deregisters a stack.

        Args:
            name_id_or_prefix: The name, id or prefix id of the stack
                to deregister.

        Raises:
            ValueError: If the stack is the currently active stack for this
                client.
        """
        stack = self.get_stack(name_id_or_prefix=name_id_or_prefix)

        if stack.id == self.active_stack_model.id:
            raise ValueError(
                f"Unable to deregister active stack '{stack.name}'. Make "
                f"sure to designate a new active stack before deleting this "
                f"one."
            )

        cfg = GlobalConfiguration()
        if stack.id == cfg.active_stack_id:
            raise ValueError(
                f"Unable to deregister '{stack.name}' as it is the active "
                f"stack within your global configuration. Make "
                f"sure to designate a new active stack before deleting this "
                f"one."
            )

        self.zen_store.delete_stack(stack_id=stack.id)
        logger.info("Deregistered stack with name '%s'.", stack.name)

    def list_stacks(
        self,
        workspace_name_or_id: Optional[Union[str, UUID]] = None,
        user_name_or_id: Optional[Union[str, UUID]] = None,
        component_id: Optional[UUID] = None,
        name: Optional[str] = None,
        is_shared: Optional[bool] = None,
    ) -> List["StackResponseModel"]:
        """Lists all stacks.

        Args:
            workspace_name_or_id: The name or id of the workspace to filter by.
            user_name_or_id: The name or id of the user to filter by.
            component_id: The id of the component to filter by.
            name: The name of the stack to filter by.
            is_shared: The shared status of the stack to filter by.

        Returns:
            A list of stacks.
        """
        return self.zen_store.list_stacks(
            workspace_name_or_id=workspace_name_or_id
            or self.active_workspace.id,
            user_name_or_id=user_name_or_id,
            component_id=component_id,
            name=name,
            is_shared=is_shared,
        )

    @track(event=AnalyticsEvent.SET_STACK)
    def activate_stack(self, stack_name_id_or_prefix: Union[str, UUID]) -> None:
        """Sets the stack as active.

        Args:
            stack_name_id_or_prefix: Model of the stack to activate.

        Raises:
            KeyError: If the stack is not registered.
        """
        # Make sure the stack is registered
        try:
            stack = self.get_stack(name_id_or_prefix=stack_name_id_or_prefix)

        except KeyError:
            raise KeyError(
                f"Stack '{stack_name_id_or_prefix}' cannot be activated since "
                f"it is not registered yet. Please register it first."
            )

        if self._config:
            self._config.set_active_stack(stack=stack)

        else:
            # set the active stack globally only if the client doesn't use
            # a local configuration
            GlobalConfiguration().set_active_stack(stack=stack)

    def _validate_stack_configuration(self, stack: "StackRequestModel") -> None:
        """Validates the configuration of a stack.

        Args:
            stack: The stack to validate.

        Raises:
            KeyError: If the stack references missing components.
            ValidationError: If the stack configuration is invalid.
        """
        local_components: List[str] = []
        remote_components: List[str] = []
        for component_type, component_ids in stack.components.items():
            for component_id in component_ids:
                try:
                    component = self.get_stack_component(
                        name_id_or_prefix=component_id,
                        component_type=component_type,
                    )
                except KeyError:
                    raise KeyError(
                        f"Cannot register stack '{stack.name}' since it has an "
                        f"unregistered {component_type} with id "
                        f"'{component_id}'."
                    )
            # Get the flavor model
            flavor_model = self.get_flavor_by_name_and_type(
                name=component.flavor, component_type=component.type
            )

            # Create and validate the configuration
            from zenml.stack import Flavor

            flavor = Flavor.from_model(flavor_model)
            configuration = flavor.config_class(**component.configuration)
            if configuration.is_local:
                local_components.append(
                    f"{component.type.value}: {component.name}"
                )
            elif configuration.is_remote:
                remote_components.append(
                    f"{component.type.value}: {component.name}"
                )

        if local_components and remote_components:
            logger.warning(
                f"You are configuring a stack that is composed of components "
                f"that are relying on local resources "
                f"({', '.join(local_components)}) as well as "
                f"components that are running remotely "
                f"({', '.join(remote_components)}). This is not recommended as "
                f"it can lead to unexpected behavior, especially if the remote "
                f"components need to access the local resources. Please make "
                f"sure that your stack is configured correctly, or try to use "
                f"component flavors or configurations that do not require "
                f"local resources."
            )

        if not stack.is_valid:
            raise ValidationError(
                "Stack configuration is invalid. A valid"
                "stack must contain an Artifact Store and "
                "an Orchestrator."
            )

    # .------------.
    # | COMPONENTS |
    # '------------'
    def get_stack_component(
        self,
        component_type: StackComponentType,
        name_id_or_prefix: Optional[Union[str, UUID]] = None,
    ) -> "ComponentResponseModel":
        """Fetches a registered stack component.

        If the name_id_or_prefix is provided, it will try to fetch the component
        with the corresponding identifier. If not, it will try to fetch the
        active component of the given type.

        Args:
            component_type: The type of the component to fetch
            name_id_or_prefix: The id of the component to fetch.

        Returns:
            The registered stack component.

        Raises:
            KeyError: If no name_id_or_prefix is provided and no such component
                is part of the active stack.
        """
        if name_id_or_prefix is not None:
            return self._get_component_by_id_or_name_or_prefix(
                name_id_or_prefix=name_id_or_prefix,
                component_type=component_type,
            )
        else:
            components = self.active_stack_model.components.get(
                component_type, None
            )
            if components is None:
                raise KeyError(
                    "No name_id_or_prefix provided and there is no active "
                    f"{component_type} in the current active stack."
                )

            return components[0]

    def list_stack_components(
        self,
        workspace_name_or_id: Optional[Union[str, UUID]] = None,
        user_name_or_id: Optional[Union[str, UUID]] = None,
        component_type: Optional[str] = None,
        flavor_name: Optional[str] = None,
        name: Optional[str] = None,
        is_shared: Optional[bool] = None,
    ) -> List["ComponentResponseModel"]:
        """Lists all registered stack components.

        Args:
            workspace_name_or_id: The name or id of the workspace to filter by.
            user_name_or_id: The name or id of the user to filter by.
            component_type: The type of the component to filter by.
            flavor_name: The name of the flavor to filter by.
            name: The name of the component to filter by.
            is_shared: The shared status of the component to filter by.

        Returns:
            A list of stack components.
        """
        return self.zen_store.list_stack_components(
            workspace_name_or_id=workspace_name_or_id
            or self.active_workspace.id,
            user_name_or_id=user_name_or_id,
            type=component_type,
            flavor_name=flavor_name,
            name=name,
            is_shared=is_shared,
        )

    def create_stack_component(
        self,
        name: str,
        flavor: str,
        component_type: StackComponentType,
        configuration: Dict[str, str],
        is_shared: bool = False,
    ) -> "ComponentResponseModel":
        """Registers a stack component.

        Args:
            name: The name of the stack component.
            flavor: The flavor of the stack component.
            component_type: The type of the stack component.
            configuration: The configuration of the stack component.
            is_shared: Whether the stack component is shared or not.

        Returns:
            The model of the registered component.
        """
        # Get the flavor model
        flavor_model = self.get_flavor_by_name_and_type(
            name=flavor,
            component_type=component_type,
        )

        # Create and validate the configuration
        from zenml.stack import Flavor

        flavor_class = Flavor.from_model(flavor_model)
        configuration_obj = flavor_class.config_class(**configuration)

        self._validate_stack_component_configuration(
            component_type, configuration=configuration_obj
        )

        create_component_model = ComponentRequestModel(
            name=name,
            type=component_type,
            flavor=flavor,
            configuration=configuration,
            is_shared=is_shared,
            user=self.active_user.id,
            workspace=self.active_workspace.id,
        )

        # Register the new model
        return self.zen_store.create_stack_component(
            component=create_component_model
        )

    def update_stack_component(
        self,
        name_id_or_prefix: Optional[Union[UUID, str]],
        component_type: StackComponentType,
        name: Optional[str] = None,
        configuration: Optional[Dict[str, Any]] = None,
        is_shared: Optional[bool] = None,
    ) -> "ComponentResponseModel":
        """Updates a stack component.

        Args:
            name_id_or_prefix: The name, id or prefix of the stack component to
                update.
            component_type: The type of the stack component to update.
            name: The new name of the stack component.
            configuration: The new configuration of the stack component.
            is_shared: The new shared status of the stack component.

        Returns:
            The updated stack component.

        Raises:
            EntityExistsError: If the new name is already taken.
        """
        # Get the existing component model
        component = self.get_stack_component(
            name_id_or_prefix=name_id_or_prefix,
            component_type=component_type,
        )

        update_model = ComponentUpdateModel(
            workspace=self.active_workspace.id,
            user=self.active_user.id,
        )

        if name is not None:
            shared_status = is_shared or component.is_shared

            existing_components = self.list_stack_components(
                name=name,
                is_shared=shared_status,
                component_type=component_type,
            )
            if existing_components:
                raise EntityExistsError(
                    f"There are already existing "
                    f"{'shared' if shared_status else 'unshared'} components "
                    f"with the name '{name}'."
                )
            update_model.name = name

        if is_shared is not None:
            current_name = update_model.name or component.name
            existing_components = self.list_stack_components(
                name=current_name, is_shared=True, component_type=component_type
            )
            if any([e.id != component.id for e in existing_components]):
                raise EntityExistsError(
                    f"There are already existing shared components with "
                    f"the name '{current_name}'"
                )
            update_model.is_shared = is_shared

        if configuration is not None:
            existing_configuration = component.configuration
            existing_configuration.update(configuration)

            existing_configuration = {
                k: v for k, v in existing_configuration.items() if v is not None
            }

            flavor_model = self.get_flavor_by_name_and_type(
                name=component.flavor,
                component_type=component.type,
            )

            from zenml.stack import Flavor

            flavor = Flavor.from_model(flavor_model)
            configuration_obj = flavor.config_class(**existing_configuration)

            self._validate_stack_component_configuration(
                component.type, configuration=configuration_obj
            )
            update_model.configuration = existing_configuration

        # Send the updated component to the ZenStore
        return self.zen_store.update_stack_component(
            component_id=component.id,
            component_update=update_model,
        )

    def deregister_stack_component(
        self,
        name_id_or_prefix: Union[str, UUID],
        component_type: StackComponentType,
    ) -> None:
        """Deletes a registered stack component.

        Args:
            name_id_or_prefix: The model of the component to delete.
            component_type: The type of the component to delete.
        """
        component = self.get_stack_component(
            name_id_or_prefix=name_id_or_prefix,
            component_type=component_type,
        )

        self.zen_store.delete_stack_component(component_id=component.id)
        logger.info(
            "Deregistered stack component (type: %s) with name '%s'.",
            component.type,
            component.name,
        )

    def _validate_stack_component_configuration(
        self,
        component_type: "StackComponentType",
        configuration: "StackComponentConfig",
    ) -> None:
        """Validates the configuration of a stack component.

        Args:
            component_type: The type of the component.
            configuration: The component configuration to validate.
        """
        from zenml.enums import StackComponentType, StoreType

        if configuration.is_remote and self.zen_store.is_local_store():
            if self.zen_store.type == StoreType.REST:
                logger.warning(
                    "You are configuring a stack component that is running "
                    "remotely while using a local database. The component "
                    "may not be able to reach the local database and will "
                    "therefore not be functional. Please consider deploying "
                    "and/or using a remote ZenML server instead."
                )
            else:
                logger.warning(
                    "You are configuring a stack component that is running "
                    "remotely while using a local ZenML server. The component "
                    "may not be able to reach the local ZenML server and will "
                    "therefore not be functional. Please consider deploying "
                    "and/or using a remote ZenML server instead."
                )
        elif configuration.is_local and not self.zen_store.is_local_store():
            logger.warning(
                "You are configuring a stack component that is using "
                "local resources while connected to a remote ZenML server. The "
                "stack component may not be usable from other hosts or by "
                "other users. You should consider using a non-local stack "
                "component alternative instead."
            )
            if component_type in [
                StackComponentType.ORCHESTRATOR,
                StackComponentType.STEP_OPERATOR,
            ]:
                logger.warning(
                    "You are configuring a stack component that is running "
                    "pipeline code on your local host while connected to a "
                    "remote ZenML server. This will significantly affect the "
                    "performance of your pipelines. You will likely encounter "
                    "long running times caused by network latency. You should "
                    "consider using a non-local stack component alternative "
                    "instead."
                )

    # .---------.
    # | FLAVORS |
    # '---------'

    def create_flavor(
        self,
        source: str,
        component_type: StackComponentType,
    ) -> "FlavorResponseModel":
        """Creates a new flavor.

        Args:
            source: The flavor to create.
            component_type: The type of the flavor.

        Returns:
            The created flavor (in model form).
        """
        from zenml.utils.source_utils import validate_flavor_source

        flavor = validate_flavor_source(
            source=source,
            component_type=component_type,
        )()

        create_flavor_request = FlavorRequestModel(
            source=source,
            type=flavor.type,
            name=flavor.name,
            config_schema=flavor.config_schema,
        )

        return self.zen_store.create_flavor(flavor=create_flavor_request)

    def get_flavor(self, name_id_or_prefix: str) -> "FlavorResponseModel":
        """Get a stack component flavor.

        Args:
            name_id_or_prefix: The name, ID or prefix to the id of the flavor
                to get.

        Returns:
            The stack component flavor.
        """
        return self._get_entity_by_id_or_name_or_prefix(
            response_model=FlavorResponseModel,
            get_method=self.zen_store.get_flavor,
            list_method=self.zen_store.list_flavors,
            name_id_or_prefix=name_id_or_prefix,
        )

    def delete_flavor(self, name_id_or_prefix: str) -> None:
        """Deletes a flavor.

        Args:
            name_id_or_prefix: The name, id or prefix of the id for the
                flavor to delete.
        """
        flavor = self.get_flavor(name_id_or_prefix)
        self.zen_store.delete_flavor(flavor_id=flavor.id)

        logger.info(f"Deleted flavor '{flavor.name}' of type '{flavor.type}'.")

    def list_flavors(
        self,
        workspace_name_or_id: Optional[Union[str, UUID]] = None,
        user_name_or_id: Optional[Union[str, UUID]] = None,
    ) -> List["FlavorResponseModel"]:
        """Fetches all the flavor models.

        Args:
            project_name_or_id: The name or id of the project to filter by.
            user_name_or_id: The name or id of the user to filter by.

        Returns:
            A list of all the flavor models.
        """
        from zenml.stack.flavor_registry import flavor_registry

        zenml_flavors = flavor_registry.flavors
        custom_flavors = self.zen_store.list_flavors(
            workspace_name_or_id=workspace_name_or_id
            or self.active_workspace.id,
            user_name_or_id=user_name_or_id,
        )
        return zenml_flavors + custom_flavors

    def get_flavors_by_type(
        self, component_type: "StackComponentType"
    ) -> List["FlavorResponseModel"]:
        """Fetches the list of flavor for a stack component type.

        Args:
            component_type: The type of the component to fetch.

        Returns:
            The list of flavors.
        """
        logger.debug(f"Fetching the flavors of type {component_type}.")

        from zenml.stack.flavor_registry import flavor_registry

        zenml_flavors = flavor_registry.get_flavors_by_type(
            component_type=component_type
        )

        custom_flavors = self.zen_store.list_flavors(
            workspace_name_or_id=self.active_workspace.id,
            component_type=component_type,
        )

        return zenml_flavors + custom_flavors

    def get_flavor_by_name_and_type(
        self, name: str, component_type: "StackComponentType"
    ) -> "FlavorResponseModel":
        """Fetches a registered flavor.

        Args:
            component_type: The type of the component to fetch.
            name: The name of the flavor to fetch.

        Returns:
            The registered flavor.

        Raises:
            KeyError: If no flavor exists for the given type and name.
        """
        logger.debug(
            f"Fetching the flavor of type {component_type} with name {name}."
        )

        from zenml.stack.flavor_registry import flavor_registry

        try:
            zenml_flavor = flavor_registry.get_flavor_by_name_and_type(
                component_type=component_type,
                name=name,
            )
        except KeyError:
            zenml_flavor = None

        custom_flavors = self.zen_store.list_flavors(
            workspace_name_or_id=self.active_workspace.id,
            component_type=component_type,
            name=name,
        )

        if custom_flavors:
            if len(custom_flavors) > 1:
                raise KeyError(
                    f"More than one flavor with name {name} and type "
                    f"{component_type} exists."
                )

            if zenml_flavor:
                # If there is one, check whether the same flavor exists as
                # a ZenML flavor to give out a warning
                logger.warning(
                    f"There is a custom implementation for the flavor "
                    f"'{name}' of a {component_type}, which is currently "
                    f"overwriting the same flavor provided by ZenML."
                )
            return custom_flavors[0]
        else:
            if zenml_flavor:
                return zenml_flavor
            else:
                raise KeyError(
                    f"No flavor with name '{name}' and type '{component_type}' "
                    "exists."
                )

    # -------------
    # - PIPELINES -
    # -------------

    def create_pipeline(
        self,
        pipeline_name: str,
        pipeline_spec: "PipelineSpec",
        pipeline_docstring: Optional[str],
    ) -> UUID:
        """Registers a pipeline in the ZenStore within the active workspace.

        This will do one of the following three things:
        A) If there is no pipeline with this name, register a new pipeline.
        B) If a pipeline exists that has the same config, use that pipeline.
        C) If a pipeline with different config exists, raise an error.

        Args:
            pipeline_name: The name of the pipeline to register.
            pipeline_spec: The spec of the pipeline.
            pipeline_docstring: The docstring of the pipeline.

        Returns:
            The id of the existing or newly registered pipeline.

        Raises:
            AlreadyExistsException: If there is an existing pipeline in the
                workspace with the same name but a different configuration.
        """
        existing_pipelines = self.zen_store.list_pipelines(
            name=pipeline_name,
            workspace_name_or_id=self.active_workspace.id,
        )

        # A) If there is no pipeline with this name, register a new pipeline.
        if len(existing_pipelines) == 0:
            create_pipeline_request = PipelineRequestModel(
                workspace=self.active_workspace.id,
                user=self.active_user.id,
                name=pipeline_name,
                spec=pipeline_spec,
                docstring=pipeline_docstring,
            )
            pipeline = self.zen_store.create_pipeline(
                pipeline=create_pipeline_request
            )
            logger.info(f"Registered new pipeline with name {pipeline.name}.")
            return pipeline.id

        else:
            if len(existing_pipelines) == 1:
                existing_pipeline = existing_pipelines[0]
                # B) If a pipeline exists that has the same config, use that
                # pipeline.
                if pipeline_spec == existing_pipeline.spec:
                    logger.debug(
                        "Did not register pipeline since it already exists."
                    )
                    return existing_pipeline.id

        # C) If a pipeline with different config exists, raise an error.
        error_msg = (
            f"Cannot run pipeline '{pipeline_name}' since this name has "
            "already been registered with a different pipeline "
            "configuration. You have three options to resolve this issue:\n"
            "1) You can register a new pipeline by changing the name "
            "of your pipeline, e.g., via `@pipeline(name='new_pipeline_name')."
            "\n2) You can execute the current run without linking it to any "
            "pipeline by setting the 'unlisted' argument to `True`, e.g., "
            "via `my_pipeline_instance.run(unlisted=True)`. "
            "Unlisted runs are not linked to any pipeline, but are still "
            "tracked by ZenML and can be accessed via the 'All Runs' tab. \n"
            "3) You can delete the existing pipeline via "
            f"`zenml pipeline delete {pipeline_name}`. This will then "
            "change all existing runs of this pipeline to become unlisted."
        )
        raise AlreadyExistsException(error_msg)

    def list_pipelines(
        self,
        workspace_name_or_id: Optional[Union[str, UUID]] = None,
        user_name_or_id: Optional[Union[str, UUID]] = None,
        name: Optional[str] = None,
    ) -> List[PipelineResponseModel]:
        """List pipelines.

        Args:
            workspace_name_or_id: If provided, only list pipelines in this
                workspace.
            user_name_or_id: If provided, only list pipelines from this user.
            name: If provided, only list pipelines with this name.

        Returns:
            A list of pipelines.
        """
        return self.zen_store.list_pipelines(
            workspace_name_or_id=workspace_name_or_id
            or self.active_workspace.id,
            user_name_or_id=user_name_or_id,
            name=name,
        )

    def get_pipeline(
        self, name_id_or_prefix: Union[str, UUID]
    ) -> PipelineResponseModel:
        """Get a pipeline by name, id or prefix.

        Args:
            name_id_or_prefix: The name, id or prefix of the pipeline.

        Returns:
            The pipeline.
        """
        return self._get_entity_by_id_or_name_or_prefix(
            response_model=PipelineResponseModel,
            get_method=self.zen_store.get_pipeline,
            list_method=self.zen_store.list_pipelines,
            name_id_or_prefix=name_id_or_prefix,
        )

    def delete_pipeline(self, name_id_or_prefix: Union[str, UUID]) -> None:
        """Delete a pipeline.

        Args:
            name_id_or_prefix: The name, id or prefix id of the pipeline
                to delete.
        """
        pipeline = self.get_pipeline(name_id_or_prefix=name_id_or_prefix)
        self.zen_store.delete_pipeline(pipeline_id=pipeline.id)

    # -----------------
    # - PIPELINE RUNS -
    # -----------------

    def export_pipeline_runs(self, filename: str) -> None:
        """Export all pipeline runs to a YAML file.

        Args:
            filename: The filename to export the pipeline runs to.
        """
        import json

        from zenml.utils.yaml_utils import write_yaml

        pipeline_runs = self.zen_store.list_runs(
            workspace_name_or_id=self.active_workspace.id
        )
        if not pipeline_runs:
            logger.warning("No pipeline runs found. Nothing to export.")
            return
        yaml_data = []
        for pipeline_run in pipeline_runs:
            run_dict = json.loads(pipeline_run.json())
            run_dict["steps"] = []
            steps = self.zen_store.list_run_steps(run_id=pipeline_run.id)
            for step in steps:
                step_dict = json.loads(step.json())
                step_dict["output_artifacts"] = []
                artifacts = self.zen_store.list_artifacts(
                    parent_step_id=step.id
                )
                for artifact in sorted(artifacts, key=lambda x: x.created):
                    artifact_dict = json.loads(artifact.json())
                    step_dict["output_artifacts"].append(artifact_dict)
                run_dict["steps"].append(step_dict)
            yaml_data.append(run_dict)
        write_yaml(filename, yaml_data)
        logger.info(f"Exported {len(yaml_data)} pipeline runs to {filename}.")

    def import_pipeline_runs(self, filename: str) -> None:
        """Import pipeline runs from a YAML file.

        Args:
            filename: The filename from which to import the pipeline runs.
        """
        from zenml.utils.yaml_utils import read_yaml

        step_id_mapping: Dict[str, UUID] = {}
        artifact_id_mapping: Dict[str, UUID] = {}
        yaml_data = read_yaml(filename)
        for pipeline_run_dict in yaml_data:
            steps = pipeline_run_dict.pop("steps")
            pipeline_run_dict["id"] = uuid4()
            pipeline_run_dict["user"] = self.active_user.id
            pipeline_run_dict["workspace"] = self.active_workspace.id
            pipeline_run_dict["stack"] = None
            pipeline_run_dict["pipeline"] = None
            pipeline_run = PipelineRunRequestModel.parse_obj(pipeline_run_dict)
            pipeline_run.mlmd_id = None
            pipeline_run_response = self.zen_store.create_run(pipeline_run)
            for step_dict in steps:
                artifacts = step_dict.pop("output_artifacts")
                step_id = step_dict.pop("id")
                step = StepRunRequestModel.parse_obj(step_dict)
                step.pipeline_run_id = pipeline_run_response.id
                step.parent_step_ids = [
                    step_id_mapping[str(parent_step_id)]
                    for parent_step_id in step.parent_step_ids
                ]
                step.input_artifacts = {
                    input_name: artifact_id_mapping[str(artifact_id)]
                    for input_name, artifact_id in step.input_artifacts.items()
                }
                step.mlmd_id = None
                step.mlmd_parent_step_ids = []
                step_response = self.zen_store.create_run_step(step)
                step_id_mapping[str(step_id)] = step_response.id
                for artifact_dict in artifacts:
                    artifact_id = artifact_dict.pop("id")
                    artifact = ArtifactRequestModel.parse_obj(artifact_dict)
                    artifact.parent_step_id = step_response.id
                    artifact.producer_step_id = step_id_mapping[
                        str(artifact.producer_step_id)
                    ]
                    artifact.mlmd_id = None
                    artifact.mlmd_parent_step_id = None
                    artifact.mlmd_producer_step_id = None
                    artifact_response = self.zen_store.create_artifact(artifact)
                    artifact_id_mapping[str(artifact_id)] = artifact_response.id
        logger.info(f"Imported {len(yaml_data)} pipeline runs from {filename}.")

    def migrate_pipeline_runs(
        self,
        database: str,
        database_type: str = "sqlite",
        mysql_host: Optional[str] = None,
        mysql_port: int = 3306,
        mysql_username: Optional[str] = None,
        mysql_password: Optional[str] = None,
    ) -> None:
        """Migrate pipeline runs from a metadata store of ZenML < 0.20.0.

        Args:
            database: The metadata store database from which to migrate the
                pipeline runs. Either a path to a SQLite database or a database
                name for a MySQL database.
            database_type: The type of the metadata store database
                ("sqlite" | "mysql"). Defaults to "sqlite".
            mysql_host: The host of the MySQL database.
            mysql_port: The port of the MySQL database. Defaults to 3306.
            mysql_username: The username of the MySQL database.
            mysql_password: The password of the MySQL database.

        Raises:
            NotImplementedError: If the database type is not supported.
            RuntimeError: If no pipeline runs exist.
            ValueError: If the database type is "mysql" but the MySQL host,
                username or password are not provided.
        """
        from tfx.orchestration import metadata

        from zenml.enums import ExecutionStatus
        from zenml.zen_stores.metadata_store import MetadataStore

        # Define MLMD connection config based on the database type.
        if database_type == "sqlite":
            mlmd_config = metadata.sqlite_metadata_connection_config(database)
        elif database_type == "mysql":
            if not mysql_host or not mysql_username or mysql_password is None:
                raise ValueError(
                    "Migration from MySQL requires username, password and host "
                    "to be set."
                )
            mlmd_config = metadata.mysql_metadata_connection_config(
                database=database,
                host=mysql_host,
                port=mysql_port,
                username=mysql_username,
                password=mysql_password,
            )
        else:
            raise NotImplementedError(
                "Migrating pipeline runs is only supported for SQLite and "
                "MySQL."
            )

        metadata_store = MetadataStore(config=mlmd_config)

        # Dicts to keep tracks of MLMD IDs, which we need to resolve later.
        step_mlmd_id_mapping: Dict[int, UUID] = {}
        artifact_mlmd_id_mapping: Dict[int, UUID] = {}

        # Get all pipeline runs from the metadata store.
        pipeline_runs = metadata_store.get_all_runs()
        if not pipeline_runs:
            raise RuntimeError("No pipeline runs found in the metadata store.")

        # For each run, first store the pipeline run, then all steps, then all
        # output artifacts of each step.
        # Runs, steps, and artifacts need to be sorted chronologically ensure
        # that the MLMD IDs of producer steps and parent steps can be resolved.
        for mlmd_run in sorted(pipeline_runs, key=lambda x: x.mlmd_id):
            steps = metadata_store.get_pipeline_run_steps(
                mlmd_run.mlmd_id
            ).values()

            # Mark all steps that haven't finished yet as failed.
            step_statuses = []
            for step in steps:
                status = metadata_store.get_step_status(step.mlmd_id)
                if status == ExecutionStatus.RUNNING:
                    status = ExecutionStatus.FAILED
                step_statuses.append(status)

            num_steps = len(steps)
            pipeline_run = PipelineRunRequestModel(
                id=uuid4(),
                user=self.active_user.id,  # Old user might not exist.
                workspace=self.active_workspace.id,  # Old workspace might not exist.
                name=mlmd_run.name,
                stack=None,  # Stack might not exist in new DB.
                pipeline=None,  # Pipeline might not exist in new DB.
                status=ExecutionStatus.run_status(step_statuses),
                pipeline_configuration=mlmd_run.pipeline_configuration,
                num_steps=num_steps,
                mlmd_id=None,  # Run might not exist in new MLMD.
            )
            new_run = self.zen_store.create_run(pipeline_run)
            for step, step_status in sorted(
                zip(steps, step_statuses), key=lambda x: x[0].mlmd_id
            ):
                parent_step_ids = [
                    step_mlmd_id_mapping[mlmd_parent_step_id]
                    for mlmd_parent_step_id in step.mlmd_parent_step_ids
                ]
                inputs = metadata_store.get_step_input_artifacts(
                    step_id=step.mlmd_id,
                    step_parent_step_ids=step.mlmd_parent_step_ids,
                )
                outputs = metadata_store.get_step_output_artifacts(
                    step_id=step.mlmd_id
                )
                input_artifacts = {
                    input_name: artifact_mlmd_id_mapping[mlmd_artifact.mlmd_id]
                    for input_name, mlmd_artifact in inputs.items()
                }
                step_run = StepRunRequestModel(
                    name=step.name,
                    pipeline_run_id=new_run.id,
                    parent_step_ids=parent_step_ids,
                    input_artifacts=input_artifacts,
                    status=step_status,
                    entrypoint_name=step.entrypoint_name,
                    parameters=step.parameters,
                    step_configuration={},
                    mlmd_parent_step_ids=[],
                    num_outputs=len(outputs),
                )
                new_step = self.zen_store.create_run_step(step_run)
                step_mlmd_id_mapping[step.mlmd_id] = new_step.id
                for output_name, mlmd_artifact in sorted(
                    outputs.items(), key=lambda x: x[1].mlmd_id
                ):
                    producer_step_id = step_mlmd_id_mapping[
                        mlmd_artifact.mlmd_producer_step_id
                    ]
                    artifact = ArtifactRequestModel(
                        name=output_name,
                        parent_step_id=new_step.id,
                        producer_step_id=producer_step_id,
                        type=mlmd_artifact.type,
                        uri=mlmd_artifact.uri,
                        materializer=mlmd_artifact.materializer,
                        data_type=mlmd_artifact.data_type,
                        is_cached=mlmd_artifact.is_cached,
                    )
                    new_artifact = self.zen_store.create_artifact(artifact)
                    artifact_mlmd_id_mapping[
                        mlmd_artifact.mlmd_id
                    ] = new_artifact.id
        logger.info(f"Migrated {len(pipeline_runs)} pipeline runs.")

    def list_runs(
        self,
        workspace_name_or_id: Optional[Union[str, UUID]] = None,
        stack_id: Optional[UUID] = None,
        component_id: Optional[UUID] = None,
        run_name: Optional[str] = None,
        user_name_or_id: Optional[Union[str, UUID]] = None,
        pipeline_id: Optional[UUID] = None,
        unlisted: bool = False,
    ) -> List[PipelineRunResponseModel]:
        """Gets all pipeline runs.

        Args:
            workspace_name_or_id: If provided, only return runs for this workspace.
            stack_id: If provided, only return runs for this stack.
            component_id: Optionally filter for runs that used the
                          component
            run_name: Run name if provided
            user_name_or_id: If provided, only return runs for this user.
            pipeline_id: If provided, only return runs for this pipeline.
            unlisted: If True, only return unlisted runs that are not
                associated with any pipeline (filter by `pipeline_id==None`).

        Returns:
            A list of all pipeline runs.
        """
        return self.zen_store.list_runs(
            workspace_name_or_id=workspace_name_or_id
            or self.active_workspace.id,
            user_name_or_id=user_name_or_id,
            stack_id=stack_id,
            component_id=component_id,
            run_name=run_name,
            pipeline_id=pipeline_id,
            unlisted=unlisted,
        )

    def get_pipeline_run(
        self,
        name_id_or_prefix: Union[str, UUID],
    ) -> PipelineRunResponseModel:
        """Gets a pipeline run by name, ID, or prefix.

        Args:
            name_id_or_prefix: Name, ID, or prefix of the pipeline run.

        Returns:
            The pipeline run.
        """
        return self._get_entity_by_id_or_name_or_prefix(
            response_model=PipelineRunResponseModel,
            get_method=self.zen_store.get_run,
            list_method=self.zen_store.list_runs,
            name_id_or_prefix=name_id_or_prefix,
        )

    # ---- utility prefix matching get functions -----

    # TODO: This prefix matching functionality should be moved to the
    #   corresponding SQL ZenStore list methods

    def _get_component_by_id_or_name_or_prefix(
        self,
        name_id_or_prefix: Union[str, UUID],
        component_type: StackComponentType,
    ) -> "ComponentResponseModel":
        """Fetches a component of given type using the name, id or partial id.

        Args:
            name_id_or_prefix: The id, name or partial id of the component to
                fetch.
            component_type: The type of the component to fetch.

        Returns:
            The component with the given name.

        Raises:
            KeyError: If no stack with the given name exists.
        """
        # First interpret as full UUID
        if isinstance(name_id_or_prefix, UUID):
            return self.zen_store.get_stack_component(name_id_or_prefix)
        else:
            try:
                entity_id = UUID(name_id_or_prefix)
            except ValueError:
                pass
            else:
                return self.zen_store.get_stack_component(entity_id)

        name_id_or_prefix = str(name_id_or_prefix)

        components = self.zen_store.list_stack_components(
            name=name_id_or_prefix,
            type=component_type,
        )

        if len(components) > 1:
            raise KeyError(
                f"Multiple {component_type.value} components have been found "
                f"for name '{name_id_or_prefix}'. The components listed "
                f"above all share this name. Please specify the component by "
                f"full or partial id."
            )
        elif len(components) == 1:
            return components[0]

        logger.debug(
            f"No component with name '{name_id_or_prefix}' "
            f"exists. Trying to resolve as partial_id"
        )

        filtered_comps = [
            component
            for component in components
            if str(component.id).startswith(name_id_or_prefix)
        ]
        if len(filtered_comps) > 1:
            raise KeyError(
                f"The components listed above all share the provided "
                f"prefix '{name_id_or_prefix}' on their ids. Please "
                f"provide more characters to uniquely identify only one "
                f"component."
            )

        elif len(filtered_comps) == 1:
            return filtered_comps[0]

        raise KeyError(
            f"No component of type `{component_type}` with name or id "
            f"prefix '{name_id_or_prefix}' exists."
        )

    def _get_entity_by_id_or_name_or_prefix(
        self,
        response_model: Type[AnyResponseModel],
        get_method: Callable[..., AnyResponseModel],
        list_method: Callable[..., List[AnyResponseModel]],
        name_id_or_prefix: Union[str, UUID],
    ) -> "AnyResponseModel":
        """Fetches an entity using the name, id or partial id.

        Args:
            response_model: The response model to use for the entity.
            get_method: The method to use to fetch the entity by id.
            list_method: The method to use to fetch all entities.
            name_id_or_prefix: The id, name or partial id of the entity to
                fetch.

        Returns:
            The entity with the given name, id or partial id.

        Raises:
            KeyError: If no entity with the given name exists.
        """
        # First interpret as full UUID
        if isinstance(name_id_or_prefix, UUID):
            return get_method(name_id_or_prefix)
        else:
            try:
                entity_id = UUID(name_id_or_prefix)
            except ValueError:
                pass
            else:
                return get_method(entity_id)

        if "workspace" in response_model.__fields__:
            entities: List[AnyResponseModel] = list_method(
                name=name_id_or_prefix,
                workspace_name_or_id=self.active_workspace.id,
            )
        else:
            entities = list_method(
                name=name_id_or_prefix,
            )

        if len(entities) > 1:
            raise KeyError(
                f"Multiple {response_model} have been found "
                f"for name '{name_id_or_prefix}'. The {response_model} listed "
                f"above all share this name. Please specify by "
                f"full or partial id."
            )
        elif len(entities) == 1:
            return entities[0]
        else:
            logger.debug(
                f"No {response_model} with name '{name_id_or_prefix}' "
                f"exists. Trying to resolve as partial_id"
            )

            filtered_entities = [
                entity
                for entity in entities
                if str(entity.id).startswith(name_id_or_prefix)
            ]
            if len(filtered_entities) > 1:
                raise KeyError(
                    f"The {response_model} listed above all share the provided "
                    f"prefix '{name_id_or_prefix}' on their ids. Please "
                    f"provide more characters to uniquely identify only one "
                    f"{response_model}."
                )

            elif len(filtered_entities) == 1:
                return filtered_entities[0]
            else:
                raise KeyError(
                    f"No {response_model} with name or id "
                    f"prefix '{name_id_or_prefix}' exists."
                )<|MERGE_RESOLUTION|>--- conflicted
+++ resolved
@@ -1063,12 +1063,7 @@
             List of role assignments
         """
         return self.zen_store.list_role_assignments(
-<<<<<<< HEAD
-            workspace_name_or_id=workspace_name_or_id
-            or self.active_workspace.id,
-=======
-            project_name_or_id=project_name_or_id,
->>>>>>> dd3dcd41
+            workspace_name_or_id=workspace_name_or_id,
             role_name_or_id=role_name_or_id,
             user_name_or_id=user_name_or_id,
             team_name_or_id=team_name_or_id,

#  Copyright (c) ZenML GmbH 2022. All Rights Reserved.
#
#  Licensed under the Apache License, Version 2.0 (the "License");
#  you may not use this file except in compliance with the License.
#  You may obtain a copy of the License at:
#
#       https://www.apache.org/licenses/LICENSE-2.0
#
#  Unless required by applicable law or agreed to in writing, software
#  distributed under the License is distributed on an "AS IS" BASIS,
#  WITHOUT WARRANTIES OR CONDITIONS OF ANY KIND, either express
#  or implied. See the License for the specific language governing
#  permissions and limitations under the License.
"""SQL Model Implementations."""

from zenml.zen_stores.schemas.artifact_schemas import ArtifactSchema
from zenml.zen_stores.schemas.component_schemas import StackComponentSchema
from zenml.zen_stores.schemas.flavor_schemas import FlavorSchema
from zenml.zen_stores.schemas.pipeline_run_schemas import PipelineRunSchema
from zenml.zen_stores.schemas.pipeline_schemas import PipelineSchema
from zenml.zen_stores.schemas.project_schemas import ProjectSchema
from zenml.zen_stores.schemas.role_schemas import (
    RoleSchema,
    TeamRoleAssignmentSchema,
    UserRoleAssignmentSchema,
)
from zenml.zen_stores.schemas.stack_schemas import StackSchema
from zenml.zen_stores.schemas.step_run_schemas import (
    StepRunInputArtifactSchema,
    StepRunOutputArtifactSchema,
    StepRunParentsSchema,
    StepRunSchema,
)
<<<<<<< HEAD
from zenml.zen_stores.schemas.project_schemas import ProjectSchema
from zenml.zen_stores.schemas.stack_schemas import (
    StackCompositionSchema,
    StackSchema,
)
from zenml.zen_stores.schemas.user_management_schemas import (
    RolePermissionSchema,
    RoleSchema,
=======
from zenml.zen_stores.schemas.team_schemas import (
>>>>>>> b391528c
    TeamAssignmentSchema,
    TeamSchema,
)
from zenml.zen_stores.schemas.user_schemas import UserSchema

__all__ = [
    "StackComponentSchema",
    "StackCompositionSchema",
    "FlavorSchema",
    "PipelineRunSchema",
    "PipelineSchema",
    "ProjectSchema",
    "StackSchema",
<<<<<<< HEAD
    "RoleSchema",
    "RolePermissionSchema",
    "TeamAssignmentSchema",
    "TeamRoleAssignmentSchema",
    "TeamSchema",
    "UserRoleAssignmentSchema",
    "UserSchema",
=======
>>>>>>> b391528c
    "ArtifactSchema",
    "StepRunInputArtifactSchema",
    "StepRunOutputArtifactSchema",
    "StepRunParentsSchema",
    "StepRunSchema",
    "UserSchema",
    "RoleSchema",
    "UserRoleAssignmentSchema",
    "TeamRoleAssignmentSchema",
    "TeamSchema",
    "TeamAssignmentSchema",
]<|MERGE_RESOLUTION|>--- conflicted
+++ resolved
@@ -14,67 +14,54 @@
 """SQL Model Implementations."""
 
 from zenml.zen_stores.schemas.artifact_schemas import ArtifactSchema
+from zenml.zen_stores.schemas.base_schemas import BaseSchema, NamedSchema
 from zenml.zen_stores.schemas.component_schemas import StackComponentSchema
 from zenml.zen_stores.schemas.flavor_schemas import FlavorSchema
 from zenml.zen_stores.schemas.pipeline_run_schemas import PipelineRunSchema
 from zenml.zen_stores.schemas.pipeline_schemas import PipelineSchema
 from zenml.zen_stores.schemas.project_schemas import ProjectSchema
 from zenml.zen_stores.schemas.role_schemas import (
+    RolePermissionSchema,
     RoleSchema,
     TeamRoleAssignmentSchema,
     UserRoleAssignmentSchema,
 )
-from zenml.zen_stores.schemas.stack_schemas import StackSchema
+from zenml.zen_stores.schemas.stack_schemas import (
+    StackCompositionSchema,
+    StackSchema,
+)
 from zenml.zen_stores.schemas.step_run_schemas import (
     StepRunInputArtifactSchema,
     StepRunOutputArtifactSchema,
     StepRunParentsSchema,
     StepRunSchema,
 )
-<<<<<<< HEAD
-from zenml.zen_stores.schemas.project_schemas import ProjectSchema
-from zenml.zen_stores.schemas.stack_schemas import (
-    StackCompositionSchema,
-    StackSchema,
-)
-from zenml.zen_stores.schemas.user_management_schemas import (
-    RolePermissionSchema,
-    RoleSchema,
-=======
 from zenml.zen_stores.schemas.team_schemas import (
->>>>>>> b391528c
     TeamAssignmentSchema,
     TeamSchema,
 )
 from zenml.zen_stores.schemas.user_schemas import UserSchema
 
 __all__ = [
-    "StackComponentSchema",
-    "StackCompositionSchema",
+    "ArtifactSchema",
+    "BaseSchema",
+    "NamedSchema",
     "FlavorSchema",
     "PipelineRunSchema",
     "PipelineSchema",
     "ProjectSchema",
-    "StackSchema",
-<<<<<<< HEAD
     "RoleSchema",
     "RolePermissionSchema",
-    "TeamAssignmentSchema",
-    "TeamRoleAssignmentSchema",
-    "TeamSchema",
-    "UserRoleAssignmentSchema",
-    "UserSchema",
-=======
->>>>>>> b391528c
-    "ArtifactSchema",
+    "StackSchema",
+    "StackComponentSchema",
+    "StackCompositionSchema",
     "StepRunInputArtifactSchema",
     "StepRunOutputArtifactSchema",
     "StepRunParentsSchema",
     "StepRunSchema",
-    "UserSchema",
-    "RoleSchema",
-    "UserRoleAssignmentSchema",
     "TeamRoleAssignmentSchema",
     "TeamSchema",
     "TeamAssignmentSchema",
+    "UserRoleAssignmentSchema",
+    "UserSchema",
 ]
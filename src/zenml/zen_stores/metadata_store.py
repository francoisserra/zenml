#  Copyright (c) ZenML GmbH 2022. All Rights Reserved.
#
#  Licensed under the Apache License, Version 2.0 (the "License");
#  you may not use this file except in compliance with the License.
#  You may obtain a copy of the License at:
#
#       https://www.apache.org/licenses/LICENSE-2.0
#
#  Unless required by applicable law or agreed to in writing, software
#  distributed under the License is distributed on an "AS IS" BASIS,
#  WITHOUT WARRANTIES OR CONDITIONS OF ANY KIND, either express
#  or implied. See the License for the specific language governing
#  permissions and limitations under the License.
"""Base implementation of a metadata store."""

import json
from collections import OrderedDict
from json import JSONDecodeError
from typing import Any, Dict, List, Optional
from uuid import UUID

from ml_metadata import proto
from ml_metadata.metadata_store import metadata_store
from ml_metadata.proto import Artifact, metadata_store_pb2
from pydantic import BaseModel, Extra

from zenml.enums import ArtifactType, ExecutionStatus
from zenml.logger import get_logger
from zenml.utils.proto_utils import (
    MLMD_CONTEXT_MODEL_IDS_PROPERTY_NAME,
    MLMD_CONTEXT_NUM_OUTPUTS_PROPERTY_NAME,
    MLMD_CONTEXT_NUM_STEPS_PROPERTY_NAME,
    MLMD_CONTEXT_PIPELINE_CONFIG_PROPERTY_NAME,
    MLMD_CONTEXT_STEP_CONFIG_PROPERTY_NAME,
)

logger = get_logger(__name__)

ZENML_CONTEXT_TYPE_NAME = "zenml"


class MLMDPipelineRunModel(BaseModel):
    """Class that models a pipeline run response from the metadata store."""

    mlmd_id: int
    name: str
    project: Optional[UUID]
    user: Optional[UUID]
    pipeline_id: Optional[UUID]
    stack_id: Optional[UUID]
    pipeline_configuration: Dict[str, Any]
    num_steps: Optional[int]


class MLMDStepRunModel(BaseModel):
    """Class that models a step run response from the metadata store."""

    mlmd_id: int
    mlmd_parent_step_ids: List[int]
    entrypoint_name: str
    name: str
    parameters: Dict[str, str]
    step_configuration: Dict[str, Any]
    docstring: Optional[str]
    num_outputs: Optional[int]


class MLMDArtifactModel(BaseModel):
    """Class that models an artifact response from the metadata store."""

    mlmd_id: int
    type: ArtifactType
    uri: str
    materializer: str
    data_type: str
    mlmd_parent_step_id: int
    mlmd_producer_step_id: int
    is_cached: bool


class MetadataStore:
    """ZenML MLMD metadata store."""

    upgrade_migration_enabled: bool = True
    store: metadata_store.MetadataStore

    def __init__(self, config: metadata_store_pb2.ConnectionConfig) -> None:
        """Initializes the metadata store.

        Args:
            config: The connection configuration for the metadata store.
        """
        self.store = metadata_store.MetadataStore(
            config, enable_upgrade_migration=True
        )

    @property
    def step_type_mapping(self) -> Dict[int, str]:
        """Maps type_ids to step names.

        Returns:
            Dict[int, str]: a mapping from type_ids to step names.
        """
        return {
            type_.id: type_.name for type_ in self.store.get_execution_types()
        }

    def _check_if_executions_belong_to_pipeline(
        self,
        executions: List[proto.Execution],
        pipeline_id: int,
    ) -> bool:
        """Returns `True` if the executions are associated with the pipeline context.

        Args:
            executions: List of executions.
            pipeline_id: The ID of the pipeline to check.

        Returns:
            `True` if the executions are associated with the pipeline context.
        """
        for execution in executions:
            associated_contexts = self.store.get_contexts_by_execution(
                execution.id
            )
            for context in associated_contexts:
                if context.id == pipeline_id:  # noqa
                    return True
        return False

    def _get_zenml_execution_context_properties(
        self, execution: proto.Execution
    ) -> Any:
        associated_contexts = self.store.get_contexts_by_execution(execution.id)
        for context in associated_contexts:
            context_type = self.store.get_context_types_by_id(
                [context.type_id]
            )[0].name
            if context_type == ZENML_CONTEXT_TYPE_NAME:
                return context.custom_properties
        raise RuntimeError(
            f"Could not find 'zenml' context for execution {execution.name}."
        )

    def _get_step_model_from_execution(
        self, execution: proto.Execution
    ) -> MLMDStepRunModel:
        """Get the original step from an execution.

        Args:
            execution: proto.Execution object from mlmd store.

        Returns:
            Model of the original step derived from the proto.Execution.

        Raises:
            KeyError: If the execution is not associated with a step.
        """
        from zenml.steps.utils import (
            INTERNAL_EXECUTION_PARAMETER_PREFIX,
            PARAM_PIPELINE_PARAMETER_NAME,
        )

        impl_name = self.step_type_mapping[execution.type_id].split(".")[-1]

        step_name_property = execution.custom_properties.get(
            INTERNAL_EXECUTION_PARAMETER_PREFIX + PARAM_PIPELINE_PARAMETER_NAME,
            None,
        )
        if step_name_property:
            step_name = json.loads(step_name_property.string_value)
        else:
            raise KeyError(
                f"Step name missing for execution with ID {execution.id}. "
                f"This error probably occurs because you're using ZenML "
                f"version 0.5.4 or newer but your metadata store contains "
                f"data from previous versions."
            )

        step_parameters = {}
        for k, v in execution.custom_properties.items():
            if not k.startswith(INTERNAL_EXECUTION_PARAMETER_PREFIX):
                try:
                    json.loads(v.string_value)
                    step_parameters[k] = v.string_value
                except JSONDecodeError:
                    # this means there is a property in there that is neither
                    # an internal one or one created by zenml. Therefore, we can
                    # ignore it
                    pass

        step_context_properties = self._get_zenml_execution_context_properties(
            execution=execution,
        )
        if MLMD_CONTEXT_STEP_CONFIG_PROPERTY_NAME in step_context_properties:
            step_configuration = json.loads(
                step_context_properties.get(
                    MLMD_CONTEXT_STEP_CONFIG_PROPERTY_NAME
                ).string_value
            )
        else:
            step_configuration = {}

        # Extract docstring.
        docstring = None
        if "config" in step_configuration:
            step_configuration_config = step_configuration["config"]
            if "docstring" in step_configuration_config:
                docstring = step_configuration_config["docstring"]

        # Get number of outputs.
        if MLMD_CONTEXT_NUM_OUTPUTS_PROPERTY_NAME in step_context_properties:
            num_outputs = int(
                step_context_properties.get(
                    MLMD_CONTEXT_NUM_OUTPUTS_PROPERTY_NAME
                ).string_value
            )
        else:
            num_outputs = None

        # TODO [ENG-222]: This is a lot of querying to the metadata store. We
        #  should refactor and make it nicer. Probably it makes more sense
        #  to first get `executions_ids_for_current_run` and then filter on
        #  `event.execution_id in execution_ids_for_current_run`.
        # Core logic here is that we get the event of this particular execution
        # id that gives us the artifacts of this execution. We then go through
        # all `input` artifacts of this execution and get all events related to
        # that artifact. This in turn gives us other events for which this
        # artifact was an `output` artifact. Then we simply need to sort by
        # time to get the most recent execution (i.e. step) that produced that
        # particular artifact.
        events_for_execution = self.store.get_events_by_execution_ids(
            [execution.id]
        )

        parents_step_ids = set()
        for current_event in events_for_execution:
            if current_event.type == current_event.INPUT:
                # this means the artifact is an input artifact
                events_for_input_artifact = [
                    e
                    for e in self.store.get_events_by_artifact_ids(
                        [current_event.artifact_id]
                    )
                    # should be output type and should NOT be the same id as
                    # the execution we are querying, and it should be BEFORE
                    # the time of the current event.
                    if e.type == e.OUTPUT
                    and e.execution_id != current_event.execution_id
                    and e.milliseconds_since_epoch
                    < current_event.milliseconds_since_epoch
                ]

                # sort by time
                events_for_input_artifact.sort(
                    key=lambda x: x.milliseconds_since_epoch  # type: ignore[no-any-return] # noqa
                )
                # take the latest one and add execution to the parents.
                parents_step_ids.add(events_for_input_artifact[-1].execution_id)

        return MLMDStepRunModel(
            mlmd_id=execution.id,
            mlmd_parent_step_ids=list(parents_step_ids),
            entrypoint_name=impl_name,
            name=step_name,
            parameters=step_parameters or {},
            step_configuration=step_configuration or {},
            docstring=docstring,
            num_outputs=num_outputs,
        )

    def _get_pipeline_run_model_from_context(
        self, context: proto.Context
    ) -> MLMDPipelineRunModel:

        project, user, pipeline_id, stack_id = None, None, None, None
        pipeline_configuration = {}
        num_steps = None

        executions = self.store.get_executions_by_context(context_id=context.id)
        if len(executions) > 0:
            context_properties = self._get_zenml_execution_context_properties(
                executions[-1]
            )

            if MLMD_CONTEXT_MODEL_IDS_PROPERTY_NAME in context_properties:
                model_ids = json.loads(
                    context_properties.get(
                        MLMD_CONTEXT_MODEL_IDS_PROPERTY_NAME
                    ).string_value
                )
                project = model_ids.get("project_id")
                user = model_ids.get("user_id")
                pipeline_id = model_ids.get("pipeline_id")
                stack_id = model_ids.get("stack_id")

            if MLMD_CONTEXT_PIPELINE_CONFIG_PROPERTY_NAME in context_properties:
                pipeline_configuration = json.loads(
                    context_properties.get(
                        MLMD_CONTEXT_PIPELINE_CONFIG_PROPERTY_NAME
                    ).string_value
                )

            if MLMD_CONTEXT_NUM_STEPS_PROPERTY_NAME in context_properties:
                num_steps = int(
                    context_properties.get(
                        MLMD_CONTEXT_NUM_STEPS_PROPERTY_NAME
                    ).string_value
                )

        return MLMDPipelineRunModel(
            mlmd_id=context.id,
            name=context.name,
            project=project,
            user=user,
            pipeline_id=pipeline_id,
            stack_id=stack_id,
            pipeline_configuration=pipeline_configuration or {},
            num_steps=num_steps,
        )

    def get_all_runs(
        self, ignored_ids: Optional[List[int]] = None
    ) -> List[MLMDPipelineRunModel]:
        """Gets a mapping run name -> ID for all runs registered in MLMD.

        Args:
            ignored_ids: A list of run IDs to ignore.

        Returns:
            A mapping run name -> ID for all runs registered in MLMD.
        """

        from tfx.dsl.compiler.constants import PIPELINE_RUN_CONTEXT_TYPE_NAME

        run_contexts = self.store.get_contexts_by_type(
            PIPELINE_RUN_CONTEXT_TYPE_NAME
        )
        return [
            self._get_pipeline_run_model_from_context(run_context)
            for run_context in run_contexts
            if not ignored_ids or run_context.id not in ignored_ids
        ]

    def get_pipeline_run_steps(
        self, run_id: int
    ) -> Dict[str, MLMDStepRunModel]:
        """Gets all steps for the given pipeline run.

        Args:
            run_id: The ID of the pipeline run to get the steps for.

        Returns:
            A dictionary of step names to step views.
        """
        steps: Dict[str, MLMDStepRunModel] = OrderedDict()
        # reverse the executions as they get returned in reverse chronological
        # order from the metadata store
        executions = self.store.get_executions_by_context(run_id)
        for execution in reversed(executions):  # noqa
            step = self._get_step_model_from_execution(execution)
            steps[step.name] = step
        logger.debug(f"Fetched {len(steps)} steps for pipeline run '{run_id}'.")
        return steps

    def get_step_by_id(self, step_id: int) -> MLMDStepRunModel:
        """Gets a step by its ID.

        Args:
            step_id: The ID of the step to get.

        Returns:
            A model of the step with the given ID.
        """
        execution = self.store.get_executions_by_id([step_id])[0]
        return self._get_step_model_from_execution(execution)

    def get_step_status(self, step_id: int) -> ExecutionStatus:
        """Gets the execution status of a single step.

        Args:
            step_id: The ID of the step to get the status for.

        Returns:
            ExecutionStatus: The status of the step.
        """
        proto = self.store.get_executions_by_id([step_id])[0]  # noqa
        state = proto.last_known_state

        if state == proto.COMPLETE:
            return ExecutionStatus.COMPLETED
        elif state == proto.RUNNING:
            return ExecutionStatus.RUNNING
        elif state == proto.CACHED:
            return ExecutionStatus.CACHED
        else:
            return ExecutionStatus.FAILED

    def _get_artifact_model_from_proto(
        self, artifact_proto: Artifact, parent_step_id: int
    ) -> MLMDArtifactModel:
        """Gets a model of an artifact from its proto.

        Args:
            artifact_proto: The proto of the artifact to get the model for.
            parent_step_id: The ID of the parent step.

        Returns:
<<<<<<< HEAD
            A tuple (inputs, outputs) where inputs and outputs are both Dicts
            mapping artifact names to the input and output artifacts
            respectively.
=======
            A model of the artifact.
>>>>>>> 4a6111ab
        """
        from zenml.artifacts.constants import (
            DATATYPE_PROPERTY_KEY,
            MATERIALIZER_PROPERTY_KEY,
        )

        # maps artifact types to their string representation
        artifact_type_mapping = {
            type_.id: type_.name for type_ in self.store.get_artifact_types()
        }
        artifact_type = artifact_type_mapping[artifact_proto.type_id]

        materializer = artifact_proto.properties[
            MATERIALIZER_PROPERTY_KEY
        ].string_value

        data_type = artifact_proto.properties[
            DATATYPE_PROPERTY_KEY
        ].string_value

        artifact_id = artifact_proto.id
        producer_step = self.get_producer_step_from_artifact(artifact_id)
        producer_step_id = producer_step.mlmd_id
        artifact = MLMDArtifactModel(
            mlmd_id=artifact_id,
            type=artifact_type,
            uri=artifact_proto.uri,
            materializer=materializer,
            data_type=data_type,
            mlmd_parent_step_id=parent_step_id,
            mlmd_producer_step_id=producer_step_id,
            is_cached=parent_step_id != producer_step_id,
        )
        return artifact

    def get_step_input_artifacts(
        self,
        step_id: int,
        step_parent_step_ids: List[int],
    ) -> Dict[str, MLMDArtifactModel]:
        """Returns input artifacts for the given step.

        Args:
            step_id: The ID of the step to get the input artifacts for.
            step_parent_step_ids: The IDs of the parent steps of the given step.

        Returns:
            A dict mapping input names to input artifacts.
        """
        events = self.store.get_events_by_execution_ids([step_id])  # noqa
        events = [event for event in events if event.type == event.INPUT]
        input_artifact_ids = [event.artifact_id for event in events]
        artifacts = self.store.get_artifacts_by_id(input_artifact_ids)
        events.sort(key=lambda x: x.artifact_id)
        artifacts.sort(key=lambda x: x.id)

        inputs: Dict[str, MLMDArtifactModel] = {}
        for event_proto, artifact_proto in zip(events, artifacts):
            assert event_proto.artifact_id == artifact_proto.id
            artifact_name = event_proto.path.steps[0].key

            # In the case that this is an input event, we actually need
            # to resolve the parent step ID via its parents outputs.
            parent_step_id = None
            for parent_id in step_parent_step_ids:
                self.get_step_by_id(parent_id)
                parent_outputs = self.get_step_output_artifacts(
                    step_id=parent_id,
                )
                for parent_output in parent_outputs.values():
                    if artifact_proto.id == parent_output.mlmd_id:
                        parent_step_id = parent_id
            assert parent_step_id is not None

            artifact = self._get_artifact_model_from_proto(
                artifact_proto, parent_step_id=parent_step_id
            )
            inputs[artifact_name] = artifact

        logger.debug("Fetched %d inputs for step '%d'.", len(inputs), step_id)
        return inputs

    def get_step_output_artifacts(
        self, step_id: int
    ) -> Dict[str, MLMDArtifactModel]:
        """Returns the output artifacts for the given step.

        Args:
            step_id: The ID of the step to get the output artifacts for.

        Returns:
            A dict mapping output names to output artifacts.
        """
        events = self.store.get_events_by_execution_ids([step_id])  # noqa
        events = [event for event in events if event.type == event.OUTPUT]
        output_artifact_ids = [event.artifact_id for event in events]
        artifacts = self.store.get_artifacts_by_id(output_artifact_ids)
        events.sort(key=lambda x: x.artifact_id)
        artifacts.sort(key=lambda x: x.id)

        outputs: Dict[str, MLMDArtifactModel] = {}
        for event_proto, artifact_proto in zip(events, artifacts):
            assert event_proto.artifact_id == artifact_proto.id
            artifact_name = event_proto.path.steps[0].key
            artifact = self._get_artifact_model_from_proto(
                artifact_proto, parent_step_id=step_id
            )
            outputs[artifact_name] = artifact

        logger.debug("Fetched %d outputs for step '%d'.", len(outputs), step_id)
        return outputs

    def get_producer_step_from_artifact(
        self, artifact_id: int
    ) -> MLMDStepRunModel:
        """Find the original step that created an artifact.

        Args:
            artifact_id: ID of the artifact for which to get the producer step.

        Returns:
            Original step that produced the artifact.
        """
        executions_ids = set(
            event.execution_id
            for event in self.store.get_events_by_artifact_ids([artifact_id])
            if event.type == event.OUTPUT
        )
        execution = self.store.get_executions_by_id(executions_ids)[0]
        return self._get_step_model_from_execution(execution)

    class Config:
        """Pydantic configuration class."""

        # public attributes are immutable
        allow_mutation = False
        # all attributes with leading underscore are private and therefore
        # are mutable and not included in serialization
        underscore_attrs_are_private = True
        # prevent extra attributes during model initialization
        extra = Extra.forbid<|MERGE_RESOLUTION|>--- conflicted
+++ resolved
@@ -406,13 +406,7 @@
             parent_step_id: The ID of the parent step.
 
         Returns:
-<<<<<<< HEAD
-            A tuple (inputs, outputs) where inputs and outputs are both Dicts
-            mapping artifact names to the input and output artifacts
-            respectively.
-=======
             A model of the artifact.
->>>>>>> 4a6111ab
         """
         from zenml.artifacts.constants import (
             DATATYPE_PROPERTY_KEY,

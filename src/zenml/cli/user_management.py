--- conflicted
+++ resolved
@@ -48,18 +48,13 @@
 
     cli_utils.print_pydantic_models(
         users,
-<<<<<<< HEAD
         exclude_columns=[
-            "id",
             "created",
             "updated",
             "email",
             "email_opted_in",
             "activation_token",
         ],
-=======
-        exclude_columns=["created", "updated", "email", "email_opted_in"],
->>>>>>> 9a4ac80a
         is_active=lambda u: u.name == Client().zen_store.active_user_name,
     )
 
@@ -124,7 +119,6 @@
     try:
         new_user = client.create_user(name=user_name, password=password)
 
-<<<<<<< HEAD
         cli_utils.declare(f"Created user '{new_user.name}'.")
     except EntityExistsError as err:
         cli_utils.error(str(err))
@@ -139,26 +133,6 @@
             cli_utils.error(str(err))
 
     if not new_user.active and new_user.activation_token is not None:
-=======
-    try:
-        gc.zen_store.assign_role(
-            role_name_or_id=initial_role,
-            user_or_team_name_or_id=user.id,
-            is_user=True,
-        )
-
-        cli_utils.declare(
-            f"Created user '{user_name}' with role " f"'{initial_role}'."
-        )
-    except KeyError as err:
-        cli_utils.error(str(err))
-    except EntityExistsError:
-        # As the role assignment of the user might already have happened in the
-        #  zen_serve_api.
-        cli_utils.declare(f"Created user '{user_name}'.")
-
-    if not user.active and user.activation_token is not None:
->>>>>>> 9a4ac80a
         cli_utils.declare(
             f"The created user account is currently inactive. You can activate "
             f"it by visiting the dashboard at the following URL:\n"
@@ -627,36 +601,12 @@
                         f"`--remove-permission` and `--add-permission`.")
 
     try:
-<<<<<<< HEAD
         Client().update_role(
             name_id_or_prefix=role_name,
             remove_permission=remove_permission,
             add_permission=add_permission,
         )
-    except (EntityExistsError, KeyError) as err:
-=======
-        role = Client().zen_store.get_role(role_name)
-
-        if remove_permission:
-            for rm_p in remove_permission:
-                if rm_p in [p.value for p in PermissionType]:
-                    try:
-                        role.permissions.remove(PermissionType(rm_p))
-                    except KeyError:
-                        cli_utils.error(
-                            f"Role {remove_permission} was already not "
-                            f"part of the {role} Role."
-                        )
-        if add_permission:
-            for add_p in add_permission:
-                if add_p in [p.value for p in PermissionType]:
-                    # Set won't throw an error if the item was already in the set
-                    role.permissions.add(PermissionType(add_p))
-
-        role.name = name or role.name
-        Client().zen_store.update_role(role)
     except (EntityExistsError, KeyError, IllegalOperationError) as err:
->>>>>>> 9a4ac80a
         cli_utils.error(str(err))
     cli_utils.declare(f"Updated role '{role_name}'.")
 

#  Copyright (c) ZenML GmbH 2021. All Rights Reserved.
#
#  Licensed under the Apache License, Version 2.0 (the "License");
#  you may not use this file except in compliance with the License.
#  You may obtain a copy of the License at:
#
#       https://www.apache.org/licenses/LICENSE-2.0
#
#  Unless required by applicable law or agreed to in writing, software
#  distributed under the License is distributed on an "AS IS" BASIS,
#  WITHOUT WARRANTIES OR CONDITIONS OF ANY KIND, either express
#  or implied. See the License for the specific language governing
#  permissions and limitations under the License.
"""CLI for manipulating ZenML local and global config file."""

import getpass
<<<<<<< HEAD
from typing import Dict, List, Optional
=======
import json
from typing import TYPE_CHECKING, Dict, Optional
>>>>>>> ad9d2093
from uuid import UUID

import click

import zenml
from zenml.cli import utils as cli_utils
from zenml.cli.cli import TagGroup, cli
from zenml.cli.utils import _component_display_name, print_stacks_table
from zenml.client import Client
from zenml.console import console
from zenml.enums import CliCategories, StackComponentType
from zenml.exceptions import ProvisioningError
from zenml.utils.analytics_utils import AnalyticsEvent, track_event
from zenml.utils.yaml_utils import read_yaml, write_yaml

if TYPE_CHECKING:
    from zenml.models.stack_models import StackModel


def _set_active_stack(stack: "StackModel") -> None:
    """Sets the active stack.

    Args:
        stack: The stack to activate
    """
    client = Client()
    scope = " repository" if client.root else " global"

    with console.status(
        f"Setting the{scope} active stack to " f"'{stack.name}'..."
    ):
        client.activate_stack(stack)
        cli_utils.declare(f"Active{scope} stack set to: " f"'{stack.name}'")


# Stacks
@cli.group(
    cls=TagGroup,
    tag=CliCategories.MANAGEMENT_TOOLS,
)
def stack() -> None:
    """Stacks to define various environments."""


@stack.command(
    "register",
    context_settings=dict(ignore_unknown_options=True),
    help="Register a stack with components.",
)
@click.argument("stack_name", type=str, required=True)
@click.option(
    "-a",
    "--artifact-store",
    "artifact_store_name",
    help="Name of the artifact store for this stack.",
    type=str,
    required=True,
)
@click.option(
    "-o",
    "--orchestrator",
    "orchestrator_name",
    help="Name of the orchestrator for this stack.",
    type=str,
    required=True,
)
@click.option(
    "-c",
    "--container_registry",
    "container_registry_name",
    help="Name of the container registry for this stack.",
    type=str,
    required=False,
)
@click.option(
    "-x",
    "--secrets_manager",
    "secrets_manager_name",
    help="Name of the secrets manager for this stack.",
    type=str,
    required=False,
)
@click.option(
    "-s",
    "--step_operator",
    "step_operator_name",
    help="Name of the step operator for this stack.",
    type=str,
    required=False,
)
@click.option(
    "-f",
    "--feature_store",
    "feature_store_name",
    help="Name of the feature store for this stack.",
    type=str,
    required=False,
)
@click.option(
    "-d",
    "--model_deployer",
    "model_deployer_name",
    help="Name of the model deployer for this stack.",
    type=str,
    required=False,
)
@click.option(
    "-e",
    "--experiment_tracker",
    "experiment_tracker_name",
    help="Name of the experiment tracker for this stack.",
    type=str,
    required=False,
)
@click.option(
    "-al",
    "--alerter",
    "alerter_name",
    help="Name of the alerter for this stack.",
    type=str,
    required=False,
)
@click.option(
    "-an",
    "--annotator",
    "annotator_name",
    help="Name of the annotator for this stack.",
    type=str,
    required=False,
)
@click.option(
    "-dv",
    "--data_validator",
    "data_validator_name",
    help="Name of the data validator for this stack.",
    type=str,
    required=False,
)
@click.option(
    "--set",
    "set_stack",
    is_flag=True,
    help="Immediately set this stack as active.",
    type=click.BOOL,
)
@click.option(
    "--share",
    "share",
    is_flag=True,
    help="Use this flag to share this stack with other users.",
    type=click.BOOL,
)
def register_stack(
    stack_name: str,
    artifact_store_name: str,
    orchestrator_name: str,
    container_registry_name: Optional[str] = None,
    secrets_manager_name: Optional[str] = None,
    step_operator_name: Optional[str] = None,
    feature_store_name: Optional[str] = None,
    model_deployer_name: Optional[str] = None,
    experiment_tracker_name: Optional[str] = None,
    alerter_name: Optional[str] = None,
    annotator_name: Optional[str] = None,
    data_validator_name: Optional[str] = None,
    set_stack: bool = False,
    share: bool = False,
) -> None:
    """Register a stack.

    Args:
        stack_name: Unique name of the stack
        artifact_store_name: Name of the artifact store for this stack.
        orchestrator_name: Name of the orchestrator for this stack.
        container_registry_name: Name of the container registry for this stack.
        secrets_manager_name: Name of the secrets manager for this stack.
        step_operator_name: Name of the step operator for this stack.
        feature_store_name: Name of the feature store for this stack.
        model_deployer_name: Name of the model deployer for this stack.
        experiment_tracker_name: Name of the experiment tracker for this stack.
        alerter_name: Name of the alerter for this stack.
        annotator_name: Name of the annotator for this stack.
        data_validator_name: Name of the data validator for this stack.
        set_stack: Immediately set this stack as active.
        share: Share the stack with other users.
    """
    cli_utils.print_active_config()

    with console.status(f"Registering stack '{stack_name}'...\n"):
        client = Client()

        component_mapping: Dict[StackComponentType, Optional[str]] = {
            StackComponentType.ARTIFACT_STORE: artifact_store_name,
            StackComponentType.ALERTER: alerter_name,
            StackComponentType.ANNOTATOR: annotator_name,
            StackComponentType.CONTAINER_REGISTRY: container_registry_name,
            StackComponentType.DATA_VALIDATOR: data_validator_name,
            StackComponentType.EXPERIMENT_TRACKER: experiment_tracker_name,
            StackComponentType.FEATURE_STORE: feature_store_name,
            StackComponentType.MODEL_DEPLOYER: model_deployer_name,
            StackComponentType.ORCHESTRATOR: orchestrator_name,
            StackComponentType.SECRETS_MANAGER: secrets_manager_name,
            StackComponentType.STEP_OPERATOR: step_operator_name,
        }

        # click<8.0.0 gives flags a default of None
        if share is None:
            share = False

        created_stack = client.register_stack(
            name=stack_name,
            components=component_mapping,
            is_shared=share,
        )

        cli_utils.declare(f"Stack '{stack_name}' successfully registered!")

    if set_stack:
<<<<<<< HEAD
        client.activate_stack(stack_id_name_or_prefix=created_stack.name)
=======
        _set_active_stack(created_stack)
>>>>>>> ad9d2093


@stack.command(
    "update",
    context_settings=dict(ignore_unknown_options=True),
    help="Update a stack with new components.",
)
@click.argument("stack_name_or_id", type=str, required=False)
@click.option(
    "-a",
    "--artifact-store",
    "artifact_store_name",
    help="Name of the new artifact store for this stack.",
    type=str,
    required=False,
)
@click.option(
    "-o",
    "--orchestrator",
    "orchestrator_name",
    help="Name of the new orchestrator for this stack.",
    type=str,
    required=False,
)
@click.option(
    "-c",
    "--container_registry",
    "container_registry_name",
    help="Name of the new container registry for this stack.",
    type=str,
    required=False,
)
@click.option(
    "-s",
    "--step_operator",
    "step_operator_name",
    help="Name of the new step operator for this stack.",
    type=str,
    required=False,
)
@click.option(
    "-x",
    "--secrets_manager",
    "secrets_manager_name",
    help="Name of the new secrets manager for this stack.",
    type=str,
    required=False,
)
@click.option(
    "-f",
    "--feature_store",
    "feature_store_name",
    help="Name of the new feature store for this stack.",
    type=str,
    required=False,
)
@click.option(
    "-d",
    "--model_deployer",
    "model_deployer_name",
    help="Name of the new model deployer for this stack.",
    type=str,
    required=False,
)
@click.option(
    "-e",
    "--experiment_tracker",
    "experiment_tracker_name",
    help="Name of the new experiment tracker for this stack.",
    type=str,
    required=False,
)
@click.option(
    "-al",
    "--alerter",
    "alerter_name",
    help="Name of the new alerter for this stack.",
    type=str,
    required=False,
)
@click.option(
    "-an",
    "--annotator",
    "annotator_name",
    help="Name of the new annotator for this stack.",
    type=str,
    required=False,
)
@click.option(
    "-dv",
    "--data_validator",
    "data_validator_name",
    help="Name of the data validator for this stack.",
    type=str,
    required=False,
)
def update_stack(
    stack_name_or_id: Optional[str] = None,
    artifact_store_name: Optional[str] = None,
    orchestrator_name: Optional[str] = None,
    container_registry_name: Optional[str] = None,
    step_operator_name: Optional[str] = None,
    secrets_manager_name: Optional[str] = None,
    feature_store_name: Optional[str] = None,
    model_deployer_name: Optional[str] = None,
    experiment_tracker_name: Optional[str] = None,
    alerter_name: Optional[str] = None,
    annotator_name: Optional[str] = None,
    data_validator_name: Optional[str] = None,
) -> None:
    """Update a stack.

    Args:
        stack_name_or_id: Name or id of the stack to update.
        artifact_store_name: Name of the new artifact store for this stack.
        orchestrator_name: Name of the new orchestrator for this stack.
        container_registry_name: Name of the new container registry for this
            stack.
        step_operator_name: Name of the new step operator for this stack.
        secrets_manager_name: Name of the new secrets manager for this stack.
        feature_store_name: Name of the new feature store for this stack.
        model_deployer_name: Name of the new model deployer for this stack.
        experiment_tracker_name: Name of the new experiment tracker for this
            stack.
        alerter_name: Name of the new alerter for this stack.
        annotator_name: Name of the new annotator for this stack.
        data_validator_name: Name of the new data validator for this stack.
    """
    cli_utils.print_active_config()

    client = Client()

    with console.status(f"Updating stack `{stack_name_or_id}`...\n"):
        component_mapping: Dict[StackComponentType, List[Optional[str]]] = {
            StackComponentType.ARTIFACT_STORE: [artifact_store_name],
            StackComponentType.ALERTER: [alerter_name],
            StackComponentType.ANNOTATOR: [annotator_name],
            StackComponentType.CONTAINER_REGISTRY: [container_registry_name],
            StackComponentType.DATA_VALIDATOR: [data_validator_name],
            StackComponentType.EXPERIMENT_TRACKER: [experiment_tracker_name],
            StackComponentType.FEATURE_STORE: [feature_store_name],
            StackComponentType.MODEL_DEPLOYER: [model_deployer_name],
            StackComponentType.ORCHESTRATOR: [orchestrator_name],
            StackComponentType.SECRETS_MANAGER: [secrets_manager_name],
            StackComponentType.STEP_OPERATOR: [step_operator_name],
        }

        client.update_stack(
            name_id_or_prefix=stack_name_or_id,
            components=component_mapping,
        )

        cli_utils.declare(
            f"Stack `{stack_name_or_id}` successfully " f"updated!"
        )


@stack.command(
    "share",
    context_settings=dict(ignore_unknown_options=True),
    help="Share a stack and all its components.",
)
@click.argument("stack_name_or_id", type=str, required=False)
def share_stack(
    stack_name_or_id: Optional[str] = None,
) -> None:
    """Share a stack with your team.

    Args:
        stack_name_or_id: Name or id of the stack to share.
    """
    cli_utils.print_active_config()

    client = Client()

    with console.status(f"Sharing stack `{stack_name_or_id}` ...\n"):
        client.update_stack(
            name_id_or_prefix=stack_name_or_id,
            is_shared=True,
        )
<<<<<<< HEAD
        cli_utils.declare(f"Stack `{stack_name_or_id}` successfully shared!")
=======
    else:
        for c_t, c in stack_to_share.to_hydrated_model().components.items():
            only_component = c[0]  # For future compatibility
            with console.status(
                f"Sharing component `{only_component.name}`" f"...\n"
            ):
                cli_utils.declare(
                    f"A Stack can only be shared when all its "
                    f"components are also shared. Component "
                    f"'{only_component.name}' is also set to "
                    f"shared."
                )

                only_component.is_shared = True
                client.update_stack_component(component=only_component)

        with console.status(f"Sharing stack `{stack_to_share.name}` ...\n"):

            stack_to_share.is_shared = True

            client.update_stack(stack_to_share)
            cli_utils.declare(
                f"Stack `{stack_to_share.name}` successfully shared!"
            )
>>>>>>> ad9d2093


@stack.command(
    "remove-component",
    context_settings=dict(ignore_unknown_options=True),
    help="Remove stack components from a stack.",
)
@click.argument("stack_name_or_id", type=str, required=False)
@click.option(
    "-c",
    "--container_registry",
    "container_registry_flag",
    help="Include this to remove the container registry from this stack.",
    is_flag=True,
    required=False,
)
@click.option(
    "-s",
    "--step_operator",
    "step_operator_flag",
    help="Include this to remove the step operator from this stack.",
    is_flag=True,
    required=False,
)
@click.option(
    "-x",
    "--secrets_manager",
    "secrets_manager_flag",
    help="Include this to remove the secrets manager from this stack.",
    is_flag=True,
    required=False,
)
@click.option(
    "-f",
    "--feature_store",
    "feature_store_flag",
    help="Include this to remove the feature store from this stack.",
    is_flag=True,
    required=False,
)
@click.option(
    "-d",
    "--model_deployer",
    "model_deployer_flag",
    help="Include this to remove the model deployer from this stack.",
    is_flag=True,
    required=False,
)
@click.option(
    "-e",
    "--experiment_tracker",
    "experiment_tracker_flag",
    help="Include this to remove the experiment tracker from this stack.",
    is_flag=True,
    required=False,
)
@click.option(
    "-al",
    "--alerter",
    "alerter_flag",
    help="Include this to remove the alerter from this stack.",
    is_flag=True,
    required=False,
)
@click.option(
    "-an",
    "--annotator",
    "annotator_flag",
    help="Include this to remove the annotator from this stack.",
    is_flag=True,
    required=False,
)
@click.option(
    "-dv",
    "--data_validator",
    "data_validator_flag",
    help="Include this to remove the data validator from this stack.",
    is_flag=True,
    required=False,
)
def remove_stack_component(
    stack_name_or_id: Optional[str] = None,
    container_registry_flag: Optional[bool] = False,
    step_operator_flag: Optional[bool] = False,
    secrets_manager_flag: Optional[bool] = False,
    feature_store_flag: Optional[bool] = False,
    model_deployer_flag: Optional[bool] = False,
    experiment_tracker_flag: Optional[bool] = False,
    alerter_flag: Optional[bool] = False,
    annotator_flag: Optional[bool] = False,
    data_validator_flag: Optional[bool] = False,
) -> None:
    """Remove stack components from a stack.

    Args:
        stack_name_or_id: Name of the stack to remove components from.
        container_registry_flag: To remove the container registry from this
            stack.
        step_operator_flag: To remove the step operator from this stack.
        secrets_manager_flag: To remove the secrets manager from this stack.
        feature_store_flag: To remove the feature store from this stack.
        model_deployer_flag: To remove the model deployer from this stack.
        experiment_tracker_flag: To remove the experiment tracker from this
            stack.
        alerter_flag: To remove the alerter from this stack.
        annotator_flag: To remove the annotator from this stack.
        data_validator_flag: To remove the data validator from this stack.
    """
    cli_utils.print_active_config()

    client = Client()

    stack_component_update = {}
    with console.status(f"Updating stack `{stack_name_or_id}`...\n"):
        if container_registry_flag:
            stack_component_update[StackComponentType.CONTAINER_REGISTRY] = []

        if step_operator_flag:
            stack_component_update[StackComponentType.STEP_OPERATOR] = []

        if secrets_manager_flag:
            stack_component_update[StackComponentType.SECRETS_MANAGER] = []

        if feature_store_flag:
            stack_component_update[StackComponentType.FEATURE_STORE] = []

        if model_deployer_flag:
            stack_component_update[StackComponentType.MODEL_DEPLOYER] = []

        if experiment_tracker_flag:
            stack_component_update[StackComponentType.EXPERIMENT_TRACKER] = []

        if alerter_flag:
            stack_component_update[StackComponentType.ALERTER] = []

        if annotator_flag:
            stack_component_update[StackComponentType.ANNOTATOR] = []

        if data_validator_flag:
            stack_component_update[StackComponentType.DATA_VALIDATOR] = []

        client.update_stack(
            name_id_or_prefix=stack_name_or_id,
            components=stack_component_update,
        )
        cli_utils.declare(f"Stack `{stack_name_or_id}` successfully updated!")


@stack.command("rename", help="Rename a stack.")
@click.argument("stack_name_or_id", type=str, required=True)
@click.argument("new_stack_name", type=str, required=True)
def rename_stack(
    stack_name_or_id: str,
    new_stack_name: str,
) -> None:
    """Rename a stack.

    Args:
        stack_name_or_id: Name of the stack to rename.
        new_stack_name: New name of the stack.
    """
    cli_utils.print_active_config()

    client = Client()

    with console.status(f"Renaming stack `{stack_name_or_id}`...\n"):
        client.update_stack(
            name_id_or_prefix=stack_name_or_id,
            name=new_stack_name,
        )
        cli_utils.declare(
            f"Stack `{stack_name_or_id}` successfully renamed to `"
            f"{new_stack_name}`!"
        )


@stack.command("list")
@click.option("--just-mine", "-m", is_flag=True, required=False)
def list_stacks(just_mine: bool = False) -> None:
    """List all available stacks.

    Args:
        just_mine: To list only the stacks that the current user has created.
    """
    cli_utils.print_active_config()

    client = Client()
<<<<<<< HEAD

    with console.status("Listing stacks...\n"):
        stacks = client.list_stacks()
        print_stacks_table(client, stacks)
=======
    stacks = client.stacks
    if just_mine:
        stacks = [
            stack for stack in stacks if stack.user.id == client.active_user.id
        ]
    print_stacks_table(client, stacks)
>>>>>>> ad9d2093


@stack.command(
    "describe",
    help="Show details about the current active stack.",
)
@click.argument(
    "stack_name_or_id",
    type=click.STRING,
    required=False,
)
def describe_stack(stack_name_or_id: Optional[str] = None) -> None:
    """Show details about a named stack or the active stack.

    Args:
        stack_name_or_id: Name of the stack to describe.
    """
    cli_utils.print_active_config()

    client = Client()

    with console.status(f"Describing stack '{stack_name_or_id}'...\n"):
        stack_ = client.get_stack(name_id_or_prefix=stack_name_or_id)

        cli_utils.print_stack_configuration(
            stack=stack_,
            active=stack_.id == client.active_stack_model.id,
        )


@stack.command("delete", help="Delete a stack given its name.")
@click.argument("stack_name_or_id", type=str)
@click.option("--yes", "-y", is_flag=True, required=False)
def delete_stack(stack_name_or_id: str, yes: bool = False) -> None:
    """Delete a stack.

    Args:
        stack_name_or_id: Name or id of the stack to delete.
        yes: Stack will be deleted without prompting for
            confirmation.
    """
    cli_utils.print_active_config()
    confirmation = yes or cli_utils.confirmation(
        f"This will delete stack '{stack_name_or_id}'. \n"
        "Are you sure you want to proceed?"
    )

    if not confirmation:
        cli_utils.declare("Stack deletion canceled.")
        return

    with console.status(f"Deleting stack '{stack_name_or_id}'...\n"):
        client = Client()
        client.deregister_stack(stack_name_or_id)
        cli_utils.declare(f"Deleted stack '{stack_name_or_id}'.")


@stack.command("set", help="Sets a stack as active.")
@click.argument("stack_name_or_id", type=str)
def set_active_stack_command(stack_name_or_id: str) -> None:
    """Sets a stack as active.

    Args:
        stack_name_or_id: Name of the stack to set as active.
    """
    cli_utils.print_active_config()
    client = Client()

    with console.status(
        f"Setting the{scope} active stack to '{stack_name_or_id}'..."
    ):
        client.activate_stack(stack_name_or_id=stack_name_or_id)
        cli_utils.declare(
            f"Active{scope} stack set to: "
            f"'{client.active_stack_model.name}'"
        )
<<<<<<< HEAD
=======
    except KeyError as e:
        cli_utils.error(str(e))
    else:
        _set_active_stack(stack_to_set_active)
>>>>>>> ad9d2093


@stack.command("get")
def get_active_stack() -> None:
    """Gets the active stack."""
    cli_utils.print_active_config()

    scope = " repository" if Client().uses_local_configuration else " global"

    with console.status("Getting the active stack..."):
        client = Client()
        cli_utils.declare(
            f"The{scope} active stack is: '{client.active_stack_model.name}'"
        )


@stack.command("up")
def up_stack() -> None:
    """Provisions resources for the active stack."""
    cli_utils.print_active_config()

    # TODO[Server]: Make this call a function in the Client
    stack_ = Client().active_stack
    cli_utils.declare(
        f"Provisioning resources for active stack '{stack_.name}'."
    )
    try:
        stack_.provision()
        stack_.resume()
    except ProvisioningError as e:
        cli_utils.error(str(e))


@stack.command(
    "down", help="Suspends resources of the active stack deployment."
)
@click.option(
    "--force",
    "-f",
    "force",
    is_flag=True,
    help="Deprovisions local resources instead of suspending them.",
)
def down_stack(force: bool = False) -> None:
    """Suspends resources of the active stack deployment.

    Args:
        force: Deprovisions local resources instead of suspending them.
    """
    cli_utils.print_active_config()

    # TODO[Server]: Make this call a function in repo
    stack_ = Client().active_stack

    if force:
        cli_utils.declare(
            f"Deprovisioning resources for active stack '{stack_.name}'."
        )
        stack_.deprovision()
    else:
        cli_utils.declare(
            f"Suspending resources for active stack '{stack_.name}'."
        )
        stack_.suspend()


@stack.command("export", help="Exports a stack to a YAML file.")
@click.argument("stack_name_or_id", type=str, required=False)
@click.argument("filename", type=str, required=False)
def export_stack(
    stack_name_or_id: Optional[str] = None,
    filename: Optional[str] = None,
) -> None:
    """Export a stack to YAML.

    Args:
        stack_name_or_id: The name of the stack to export.
        filename: The filename to export the stack to.
    """
    track_event(AnalyticsEvent.EXPORT_STACK)

    # Get configuration of given stack
    client = Client()

    stack_to_export = client.get_stack(name_id_or_prefix=stack_name_or_id)

    # write zenml version and stack dict to YAML
    yaml_data = stack_to_export.to_yaml()
    yaml_data["zenml_version"] = zenml.__version__

    if filename is None:
        filename = stack_to_export.name + ".yaml"
    write_yaml(filename, yaml_data)

    cli_utils.declare(
        f"Exported stack '{stack_to_export.name}' to file '{filename}'."
    )


def _import_stack_component(
    component_type: StackComponentType, component_config: Dict[str, str]
) -> UUID:
    """Import a single stack component with given type/config.

    Args:
        component_type: The type of component to import.
        component_config: The config of the component to import.

    Returns:
        The name of the imported component.
    """
    component_type = StackComponentType(component_type)
    component_name = component_config.pop("name")
    component_flavor = component_config.pop("flavor")
    component_id = component_config.pop("id")

    # make sure component can be registered, otherwise ask for new name
    client = Client()
    try:
        other_component = client.zen_store.get_stack_component(
            component_id=UUID(component_id)
        )
    except KeyError:
        pass
    else:
        return other_component.id

    try:
        component = client.get_stack_component(
            name_id_or_prefix=component_name,
            component_type=component_type,
        )
        if component:
            # component with same name
            display_name = _component_display_name(component_type)
            component_name = click.prompt(
                f"A component of type '{display_name}' with the name "
                f"'{component_name}' already exists, "
                f"but is configured differently. "
                f"Please choose a different name.",
                type=str,
            )
    except click.ClickException:
        # component with same name
        display_name = _component_display_name(component_type)
        component_name = click.prompt(
            f"A component of type '{display_name}' with the name "
            f"'{component_name}' already exists, "
            f"but is configured differently. "
            f"Please choose a different name.",
            type=str,
        )
    except KeyError:
        pass

    from zenml.models import ComponentModel

    registered_component = client.register_stack_component(
        ComponentModel(
            user=client.active_user.id,
            project=client.active_project.id,
            type=component_type,
            name=component_name,
            flavor=component_flavor,
            configuration=component_config["configuration"],
        )
    )
    return registered_component.id


@stack.command("import", help="Import a stack from YAML.")
@click.argument("stack_name", type=str, required=True)
@click.option("--filename", "-f", type=str, required=False)
@click.option(
    "--ignore-version-mismatch",
    is_flag=True,
    help="Import stack components even if the installed version of ZenML "
    "is different from the one specified in the stack YAML file",
)
@click.pass_context
def import_stack(
    ctx: click.Context,
    stack_name: str,
    filename: Optional[str],
    ignore_version_mismatch: bool = False,
) -> None:
    """Import a stack from YAML.

    Args:
        ctx: The click context.
        stack_name: The name of the stack to import.
        filename: The filename to import the stack from.
        ignore_version_mismatch: Import stack components even if
            the installed version of ZenML is different from the
            one specified in the stack YAML file.
    """
    track_event(AnalyticsEvent.IMPORT_STACK)

    # handle 'zenml stack import file.yaml' calls
    if stack_name.endswith(".yaml") and filename is None:
        filename = stack_name
        data = read_yaml(filename)
        stack_name = data["stack_name"]  # read stack_name from export

    # standard 'zenml stack import stack_name [file.yaml]' calls
    else:
        # if filename is not given, assume default export name
        # "<stack_name>.yaml"
        if filename is None:
            filename = stack_name + ".yaml"
        data = read_yaml(filename)
        cli_utils.declare(f"Using '{filename}' to import '{stack_name}' stack.")

    # assert zenml version is the same if force is false
    if data["zenml_version"] != zenml.__version__:
        if ignore_version_mismatch:
            cli_utils.warning(
                f"The stack that will be installed is using ZenML version "
                f"{data['zenml_version']}. You have version "
                f"{zenml.__version__} installed. Some components might not "
                "work as expected."
            )
        else:
            cli_utils.error(
                f"Cannot import stacks from other ZenML versions. "
                f"The stack was created using ZenML version "
                f"{data['zenml_version']}, you have version "
                f"{zenml.__version__} installed. You can "
                "retry using the `--ignore-version-mismatch` "
                "flag. However, be aware that this might "
                "fail or lead to other unexpected behavior."
            )

    # ask user for a new stack_name if current one already exists
    client = Client()
    if stack_name in [s.name for s in client.list_stacks()]:
        stack_name = click.prompt(
            f"Stack `{stack_name}` already exists. "
            f"Please choose a different name.",
            type=str,
        )

    # import stack components
    component_ids = {}
    for component_type, component_config in data["components"].items():
        component_id = _import_stack_component(
            component_type=component_type,
            component_config=component_config,
        )
        component_ids[component_type + "_name"] = str(component_id)

    # register new stack
    ctx.invoke(
        register_stack,
        stack_name=stack_name,
        **component_ids,
    )


@stack.command("copy", help="Copy a stack to a new stack name.")
@click.argument("source_stack_name_or_id", type=str, required=True)
@click.argument("target_stack", type=str, required=True)
def copy_stack(
    source_stack_name_or_id: str,
    target_stack: str,
) -> None:
    """Copy a stack.

    Args:
        source_stack_name_or_id: The name or id of the stack to copy.
        target_stack: Name of the copied stack.
    """
    track_event(AnalyticsEvent.COPIED_STACK)

    client = Client()

    with console.status(f"Copying stack `{source_stack_name_or_id}`...\n"):
        stack_to_copy = client.get_stack(
            name_id_or_prefix=source_stack_name_or_id
        )

        component_mapping: Dict[StackComponentType, Optional[str]] = {}

        for c_type, c_list in stack_to_copy.components.items():
            if c_list:
                component_mapping[c_type] = c_list[0].name

        client.register_stack(
            name=target_stack,
            components=component_mapping,
            is_shared=stack_to_copy.is_shared,
        )


@stack.command(
    "register-secrets",
    help="Interactively register all required secrets for a stack.",
)
@click.argument("stack_name_or_id", type=str, required=False)
@click.option(
    "--skip-existing",
    "skip_existing",
    is_flag=True,
    default=False,
    help="Skip secrets with existing values.",
    type=bool,
)
def register_secrets(
    skip_existing: bool,
    stack_name_or_id: Optional[str] = None,
) -> None:
    """Interactively registers all required secrets for a stack.

    Args:
        skip_existing: If `True`, skip asking for secret values that already
            exist.
        stack_name_or_id: Name of the stack for which to register secrets.
                          If empty, the active stack will be used.
    """
    cli_utils.print_active_config()

    from zenml.stack.stack import Stack

    client = Client()

    stack_model = client.get_stack(name_id_or_prefix=stack_name_or_id)

    stack_ = Stack.from_model(stack_model)
    required_secrets = stack_.required_secrets

    if not required_secrets:
        cli_utils.declare("No secrets required for this stack.")
        return

    secret_names = {s.name for s in required_secrets}
    secrets_manager = stack_.secrets_manager
    if not secrets_manager:
        cli_utils.error(
            f"Unable to register required secrets ({secret_names}) because "
            "the stack doesn't contain a secrets manager. Please add a secrets "
            "manager to your stack and then rerun this command."
        )

    secrets_to_register = []
    secrets_to_update = []
    for name in secret_names:
        try:
            secret_content = secrets_manager.get_secret(name).content.copy()
            secret_exists = True
        except KeyError:
            secret_content = {}
            secret_exists = False

        required_keys = {s.key for s in required_secrets if s.name == name}
        needs_update = False

        for key in required_keys:
            existing_value = secret_content.get(key, None)

            if existing_value:
                if skip_existing:
                    continue

                value = getpass.getpass(
                    f"Value for secret `{name}.{key}` "
                    "(Leave empty to use existing value):"
                )
                if value:
                    value = cli_utils.expand_argument_value_from_file(
                        name=key, value=value
                    )
                else:
                    value = existing_value

                # only need to update if the value changed
                needs_update = needs_update or value != existing_value
            else:
                value = None
                while not value:
                    value = getpass.getpass(f"Value for secret `{name}.{key}`:")
                value = cli_utils.expand_argument_value_from_file(
                    name=key, value=value
                )
                needs_update = True

            secret_content[key] = value

        from zenml.secret import ArbitrarySecretSchema

        secret = ArbitrarySecretSchema(name=name, **secret_content)

        if not secret_exists:
            secrets_to_register.append(secret)
        elif needs_update:
            secrets_to_update.append(secret)

    for secret in secrets_to_register:
        cli_utils.declare(f"Registering secret `{secret.name}`:")
        cli_utils.pretty_print_secret(secret=secret, hide_secret=True)
        secrets_manager.register_secret(secret)
    for secret in secrets_to_update:
        cli_utils.declare(f"Updating secret `{secret.name}`:")
        cli_utils.pretty_print_secret(secret=secret, hide_secret=True)
        secrets_manager.update_secret(secret)<|MERGE_RESOLUTION|>--- conflicted
+++ resolved
@@ -14,12 +14,9 @@
 """CLI for manipulating ZenML local and global config file."""
 
 import getpass
-<<<<<<< HEAD
 from typing import Dict, List, Optional
-=======
 import json
 from typing import TYPE_CHECKING, Dict, Optional
->>>>>>> ad9d2093
 from uuid import UUID
 
 import click
@@ -37,22 +34,6 @@
 
 if TYPE_CHECKING:
     from zenml.models.stack_models import StackModel
-
-
-def _set_active_stack(stack: "StackModel") -> None:
-    """Sets the active stack.
-
-    Args:
-        stack: The stack to activate
-    """
-    client = Client()
-    scope = " repository" if client.root else " global"
-
-    with console.status(
-        f"Setting the{scope} active stack to " f"'{stack.name}'..."
-    ):
-        client.activate_stack(stack)
-        cli_utils.declare(f"Active{scope} stack set to: " f"'{stack.name}'")
 
 
 # Stacks
@@ -238,11 +219,7 @@
         cli_utils.declare(f"Stack '{stack_name}' successfully registered!")
 
     if set_stack:
-<<<<<<< HEAD
-        client.activate_stack(stack_id_name_or_prefix=created_stack.name)
-=======
-        _set_active_stack(created_stack)
->>>>>>> ad9d2093
+        client.activate_stack(created_stack.id)
 
 
 @stack.command(
@@ -418,14 +395,19 @@
 
     client = Client()
 
-    with console.status(f"Sharing stack `{stack_name_or_id}` ...\n"):
-        client.update_stack(
-            name_id_or_prefix=stack_name_or_id,
-            is_shared=True,
-        )
-<<<<<<< HEAD
-        cli_utils.declare(f"Stack `{stack_name_or_id}` successfully shared!")
-=======
+    active_stack_name = client.active_stack_model.name
+    stack_name_or_id = stack_name_or_id or active_stack_name
+
+    client = Client()
+    try:
+        stack_to_share = cli_utils.get_stack_by_id_or_name_or_prefix(
+            client=client, id_or_name_or_prefix=stack_name_or_id
+        )
+    except KeyError:
+        cli_utils.error(
+            f"Stack `{stack_name_or_id}` cannot be updated as it does not "
+            f"exist.",
+        )
     else:
         for c_t, c in stack_to_share.to_hydrated_model().components.items():
             only_component = c[0]  # For future compatibility
@@ -450,7 +432,6 @@
             cli_utils.declare(
                 f"Stack `{stack_to_share.name}` successfully shared!"
             )
->>>>>>> ad9d2093
 
 
 @stack.command(
@@ -638,19 +619,13 @@
     cli_utils.print_active_config()
 
     client = Client()
-<<<<<<< HEAD
-
     with console.status("Listing stacks...\n"):
-        stacks = client.list_stacks()
+        stacks = client.stacks
+        if just_mine:
+            stacks = [
+                stack for stack in stacks if stack.user.id == client.active_user.id
+            ]
         print_stacks_table(client, stacks)
-=======
-    stacks = client.stacks
-    if just_mine:
-        stacks = [
-            stack for stack in stacks if stack.user.id == client.active_user.id
-        ]
-    print_stacks_table(client, stacks)
->>>>>>> ad9d2093
 
 
 @stack.command(
@@ -727,13 +702,6 @@
             f"Active{scope} stack set to: "
             f"'{client.active_stack_model.name}'"
         )
-<<<<<<< HEAD
-=======
-    except KeyError as e:
-        cli_utils.error(str(e))
-    else:
-        _set_active_stack(stack_to_set_active)
->>>>>>> ad9d2093
 
 
 @stack.command("get")

--- conflicted
+++ resolved
@@ -30,20 +30,6 @@
 from zenml.logger import get_logger
 from zenml.utils import yaml_utils
 from zenml.utils.analytics_utils import AnalyticsEvent, track_event
-<<<<<<< HEAD
-=======
-from zenml.zen_server.deploy.deployer import ServerDeployer
-from zenml.zen_server.deploy.deployment import (
-    ServerDeployment,
-    ServerDeploymentConfig,
-)
-from zenml.zen_server.deploy.exceptions import ServerDeploymentNotFoundError
-from zenml.zen_server.deploy.terraform.terraform_zen_server import (
-    TerraformServerDeploymentConfig,
-)
-from zenml.zen_stores.base_zen_store import DEFAULT_PASSWORD, DEFAULT_USERNAME
-from zenml.zen_stores.sql_zen_store import SQLDatabaseDriver
->>>>>>> 0e647153
 
 logger = get_logger(__name__)
 
@@ -195,6 +181,9 @@
 
     gc = GlobalConfiguration()
     assert gc.store is not None
+
+    from zenml.zen_stores.sql_zen_store import SQLDatabaseDriver
+
     track_event(
         AnalyticsEvent.ZENML_SERVER_STARTED,
         metadata={
@@ -653,13 +642,9 @@
 @click.option(
     "--raw-config",
     is_flag=True,
-<<<<<<< HEAD
     help="Whether to use the configuration without prompting for missing "
     "fields.",
-=======
-    help="Whether to use the configuration without prompting for missing fields.",
     default=False,
->>>>>>> 0e647153
 )
 def connect(
     url: Optional[str] = None,

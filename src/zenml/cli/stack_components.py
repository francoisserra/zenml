--- conflicted
+++ resolved
@@ -700,7 +700,6 @@
         """
         client = Client()
 
-<<<<<<< HEAD
         with console.status(
             f"Fetching the logs for the {display_name} "
             f"'{name_id_or_prefix}'...\n"
@@ -724,37 +723,7 @@
                     f"'{name_id_or_prefix}'."
                 )
                 return
-=======
-        if not name_or_id:
-            component_models = client.active_stack_model.components.get(
-                component_type, []
-            )
-            if len(component_models) == 0:
-                cli_utils.error(
-                    f"Cannot describe any {component_type} since the active "
-                    f"stack has no {component_type} and no name or id was "
-                    f"provided."
-                )
-            component_model = component_models[0]
-        else:
-            try:
-                component_model = (
-                    cli_utils.get_component_by_id_or_name_or_prefix(
-                        client=client,
-                        component_type=component_type,
-                        id_or_name_or_prefix=name_or_id,
-                    )
-                )
-            except KeyError as e:
-                cli_utils.error(str(e))  # noqa
-
-        from zenml.stack import StackComponent
-
-        component = StackComponent.from_model(component_model=component_model)
-
-        display_name = _component_display_name(component_type)
-        log_file = component.log_file
->>>>>>> 708fd07f
+
 
         if not log_file or not fileio.exists(log_file):
             cli_utils.warning(
